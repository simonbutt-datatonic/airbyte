/*
 * Copyright (c) 2022 Airbyte, Inc., all rights reserved.
 */

package io.airbyte.bootloader;

import io.airbyte.commons.features.EnvVariableFeatureFlags;
import io.airbyte.commons.features.FeatureFlags;
import io.airbyte.commons.lang.CloseableShutdownHook;
import io.airbyte.commons.resources.MoreResources;
import io.airbyte.commons.version.AirbyteVersion;
import io.airbyte.commons.version.Version;
import io.airbyte.config.Configs;
import io.airbyte.config.EnvConfigs;
import io.airbyte.config.Geography;
import io.airbyte.config.StandardWorkspace;
import io.airbyte.config.init.ApplyDefinitionsHelper;
import io.airbyte.config.init.DefinitionsProvider;
import io.airbyte.config.init.LocalDefinitionsProvider;
import io.airbyte.config.init.YamlSeedConfigPersistence;
import io.airbyte.config.persistence.ConfigPersistence;
import io.airbyte.config.persistence.ConfigRepository;
import io.airbyte.config.persistence.DatabaseConfigPersistence;
import io.airbyte.config.persistence.split_secrets.JsonSecretsProcessor;
import io.airbyte.config.persistence.split_secrets.SecretPersistence;
import io.airbyte.db.Database;
import io.airbyte.db.factory.DSLContextFactory;
import io.airbyte.db.factory.DataSourceFactory;
import io.airbyte.db.factory.DatabaseCheckFactory;
import io.airbyte.db.factory.DatabaseDriver;
import io.airbyte.db.factory.FlywayFactory;
import io.airbyte.db.instance.DatabaseConstants;
import io.airbyte.db.instance.DatabaseMigrator;
import io.airbyte.db.instance.configs.ConfigsDatabaseMigrator;
import io.airbyte.db.instance.jobs.JobsDatabaseMigrator;
import io.airbyte.persistence.job.DefaultJobPersistence;
import io.airbyte.persistence.job.JobPersistence;
import io.airbyte.validation.json.JsonValidationException;
import java.io.IOException;
import java.util.Optional;
import java.util.UUID;
import javax.sql.DataSource;
import org.flywaydb.core.Flyway;
import org.jooq.DSLContext;
import org.jooq.SQLDialect;
import org.slf4j.Logger;
import org.slf4j.LoggerFactory;

/**
 * Just like how the Linux bootloader paves the way for the OS to start, this class is responsible
 * for setting up the Airbyte environment so the rest of the Airbyte applications can safely start.
 * <p>
 * This includes:
 * <p>
 * - creating databases, if needed.
 * <p>
 * - ensuring all required database migrations are run.
 * <p>
 * - setting all required Airbyte metadata information.
 */
@SuppressWarnings("PMD.UnusedPrivateField")
public class BootloaderApp {

  private static final Logger LOGGER = LoggerFactory.getLogger(BootloaderApp.class);
  private static final AirbyteVersion VERSION_BREAK = new AirbyteVersion("0.32.0-alpha");
  private static final String DRIVER_CLASS_NAME = DatabaseDriver.POSTGRESQL.getDriverClassName();

  private final Configs configs;
  private final Runnable postLoadExecution;
  private final FeatureFlags featureFlags;
  private final SecretMigrator secretMigrator;
  private ConfigPersistence configPersistence;
  private DefinitionsProvider localDefinitionsProvider;
  private Database configDatabase;
  private Database jobDatabase;
  private JobPersistence jobPersistence;
  private final Flyway configsFlyway;
  private final Flyway jobsFlyway;
  private final DSLContext configsDslContext;
  private final DSLContext jobsDslContext;

  /**
   * This method is exposed for Airbyte Cloud consumption. This lets us override the seed loading
   * logic and customise Cloud connector versions. Please check with the Platform team before making
   * changes to this method.
   *
   * @param configs
   * @param postLoadExecution
   * @param featureFlags
   * @param secretMigrator
   * @param configsDslContext
   */
  public BootloaderApp(final Configs configs,
                       final Runnable postLoadExecution,
                       final FeatureFlags featureFlags,
                       final SecretMigrator secretMigrator,
                       final DSLContext configsDslContext,
                       final DSLContext jobsDslContext,
                       final Flyway configsFlyway,
                       final Flyway jobsFlyway) {
    this.configs = configs;
    this.postLoadExecution = postLoadExecution;
    this.featureFlags = featureFlags;
    this.secretMigrator = secretMigrator;
    this.configsDslContext = configsDslContext;
    this.configsFlyway = configsFlyway;
    this.jobsDslContext = jobsDslContext;
    this.jobsFlyway = jobsFlyway;

    initPersistences(configsDslContext, jobsDslContext);
  }

  public BootloaderApp(final Configs configs,
                       final FeatureFlags featureFlags,
                       final SecretMigrator secretMigrator,
                       final DSLContext configsDslContext,
                       final DSLContext jobsDslContext,
                       final Flyway configsFlyway,
                       final Flyway jobsFlyway) {
    this.configs = configs;
    this.featureFlags = featureFlags;
    this.secretMigrator = secretMigrator;
    this.configsDslContext = configsDslContext;
    this.configsFlyway = configsFlyway;
    this.jobsDslContext = jobsDslContext;
    this.jobsFlyway = jobsFlyway;

    initPersistences(configsDslContext, jobsDslContext);

    postLoadExecution = () -> {
      try {
        final ConfigRepository configRepository =
            new ConfigRepository(configPersistence, configDatabase);

        final ApplyDefinitionsHelper applyDefinitionsHelper = new ApplyDefinitionsHelper(configRepository, localDefinitionsProvider);
        applyDefinitionsHelper.apply();

        if (featureFlags.forceSecretMigration() || !jobPersistence.isSecretMigrated()) {
          if (this.secretMigrator != null) {
            this.secretMigrator.migrateSecrets();
            LOGGER.info("Secrets successfully migrated.");
          }
        }
        LOGGER.info("Loaded seed data..");
      } catch (final IOException | JsonValidationException e) {
        throw new RuntimeException(e);
      }
    };
  }

  public void load() throws Exception {
    LOGGER.info("Initializing databases...");
    DatabaseCheckFactory.createConfigsDatabaseInitializer(configsDslContext,
        configs.getConfigsDatabaseInitializationTimeoutMs(), MoreResources.readResource(DatabaseConstants.CONFIGS_SCHEMA_PATH)).initialize();

    DatabaseCheckFactory.createJobsDatabaseInitializer(jobsDslContext,
        configs.getJobsDatabaseInitializationTimeoutMs(), MoreResources.readResource(DatabaseConstants.JOBS_SCHEMA_PATH)).initialize();
    LOGGER.info("Databases initialized.");

    LOGGER.info("Setting up config database and default workspace...");
    final JobPersistence jobPersistence = new DefaultJobPersistence(jobDatabase);
    final AirbyteVersion currAirbyteVersion = configs.getAirbyteVersion();
    assertNonBreakingMigration(jobPersistence, currAirbyteVersion);

    final Version airbyteProtocolVersionMax = configs.getAirbyteProtocolVersionMax();
    final Version airbyteProtocolVersionMin = configs.getAirbyteProtocolVersionMin();
    // TODO ProtocolVersion validation should happen here
    trackProtocolVersion(airbyteProtocolVersionMin, airbyteProtocolVersionMax);

    // TODO Will be converted to an injected singleton during DI migration
    final DatabaseMigrator configDbMigrator = new ConfigsDatabaseMigrator(configDatabase, configsFlyway);
    final DatabaseMigrator jobDbMigrator = new JobsDatabaseMigrator(jobDatabase, jobsFlyway);

    runFlywayMigration(configs, configDbMigrator, jobDbMigrator);
    LOGGER.info("Ran Flyway migrations.");

    final ConfigRepository configRepository =
        new ConfigRepository(configPersistence, configDatabase);

    createWorkspaceIfNoneExists(configRepository);
    LOGGER.info("Default workspace created.");

    createDeploymentIfNoneExists(jobPersistence);
    LOGGER.info("Default deployment created.");

    jobPersistence.setVersion(currAirbyteVersion.serialize());
    LOGGER.info("Set version to {}", currAirbyteVersion);

    postLoadExecution.run();

    LOGGER.info("Finished running post load Execution.");

    LOGGER.info("Finished bootstrapping Airbyte environment.");
  }

  private static Database getConfigDatabase(final DSLContext dslContext) throws IOException {
    return new Database(dslContext);
  }

  private static ConfigPersistence getConfigPersistence(final Database configDatabase) throws IOException {
    final JsonSecretsProcessor jsonSecretsProcessor = JsonSecretsProcessor.builder()
        .copySecrets(true)
        .build();

    return DatabaseConfigPersistence.createWithValidation(configDatabase, jsonSecretsProcessor);
  }

  private static DefinitionsProvider getLocalDefinitionsProvider() throws IOException {
    return new LocalDefinitionsProvider(YamlSeedConfigPersistence.DEFAULT_SEED_DEFINITION_RESOURCE_CLASS);
  }

  private static Database getJobDatabase(final DSLContext dslContext) throws IOException {
    return new Database(dslContext);
  }

  private static JobPersistence getJobPersistence(final Database jobDatabase) throws IOException {
    return new DefaultJobPersistence(jobDatabase);
  }

  private void initPersistences(final DSLContext configsDslContext, final DSLContext jobsDslContext) {
    try {
      configDatabase = getConfigDatabase(configsDslContext);
      configPersistence = getConfigPersistence(configDatabase);
      localDefinitionsProvider = getLocalDefinitionsProvider();
      jobDatabase = getJobDatabase(jobsDslContext);
      jobPersistence = getJobPersistence(jobDatabase);
    } catch (final IOException e) {
      LOGGER.error("Unable to initialize persistence.", e);
    }
  }

  public static void main(final String[] args) throws Exception {
    final Configs configs = new EnvConfigs();
    final FeatureFlags featureFlags = new EnvVariableFeatureFlags();

    // Manual configuration that will be replaced by Dependency Injection in the future
    final DataSource configsDataSource = DataSourceFactory.create(configs.getConfigDatabaseUser(), configs.getConfigDatabasePassword(),
        DRIVER_CLASS_NAME, configs.getConfigDatabaseUrl());
    final DataSource jobsDataSource =
        DataSourceFactory.create(configs.getDatabaseUser(), configs.getDatabasePassword(), DRIVER_CLASS_NAME, configs.getDatabaseUrl());

    try (final DSLContext configsDslContext = DSLContextFactory.create(configsDataSource, SQLDialect.POSTGRES);
        final DSLContext jobsDslContext = DSLContextFactory.create(configsDataSource, SQLDialect.POSTGRES)) {

      // TODO Will be converted to an injected singleton during DI migration
      final Database configDatabase = getConfigDatabase(configsDslContext);
      final ConfigPersistence configPersistence = getConfigPersistence(configDatabase);
      final Database jobDatabase = getJobDatabase(jobsDslContext);
      final JobPersistence jobPersistence = getJobPersistence(jobDatabase);
      final SecretMigrator secretMigrator =
          new SecretMigrator(configPersistence, jobPersistence, SecretPersistence.getLongLived(configsDslContext, configs));
      final Flyway configsFlyway = FlywayFactory.create(configsDataSource, BootloaderApp.class.getSimpleName(), ConfigsDatabaseMigrator.DB_IDENTIFIER,
          ConfigsDatabaseMigrator.MIGRATION_FILE_LOCATION);
      final Flyway jobsFlyway = FlywayFactory.create(jobsDataSource, BootloaderApp.class.getSimpleName(), JobsDatabaseMigrator.DB_IDENTIFIER,
          JobsDatabaseMigrator.MIGRATION_FILE_LOCATION);

      // Ensure that the database resources are closed on application shutdown
      CloseableShutdownHook.registerRuntimeShutdownHook(configsDataSource, jobsDataSource, configsDslContext, jobsDslContext);

      final var bootloader = new BootloaderApp(configs, featureFlags, secretMigrator, configsDslContext, jobsDslContext, configsFlyway, jobsFlyway);
      bootloader.load();
    }
  }

  private static void createDeploymentIfNoneExists(final JobPersistence jobPersistence) throws IOException {
    final Optional<UUID> deploymentOptional = jobPersistence.getDeployment();
    if (deploymentOptional.isPresent()) {
      LOGGER.info("running deployment: {}", deploymentOptional.get());
    } else {
      final UUID deploymentId = UUID.randomUUID();
      jobPersistence.setDeployment(deploymentId);
      LOGGER.info("created deployment: {}", deploymentId);
    }
  }

  private static void createWorkspaceIfNoneExists(final ConfigRepository configRepository) throws JsonValidationException, IOException {
    if (!configRepository.listStandardWorkspaces(true).isEmpty()) {
      LOGGER.info("workspace already exists for the deployment.");
      return;
    }

    final UUID workspaceId = UUID.randomUUID();
    final StandardWorkspace workspace = new StandardWorkspace()
        .withWorkspaceId(workspaceId)
        .withCustomerId(UUID.randomUUID())
        .withName(workspaceId.toString())
        .withSlug(workspaceId.toString())
        .withInitialSetupComplete(false)
        .withDisplaySetupWizard(true)
        .withTombstone(false)
        .withDefaultGeography(Geography.AUTO);
<<<<<<< HEAD
=======
    // NOTE: it's safe to use the NoSecrets version since we know that the user hasn't supplied any
    // secrets yet.
>>>>>>> 3268cfe1
    configRepository.writeStandardWorkspaceNoSecrets(workspace);
  }

  private static void assertNonBreakingMigration(final JobPersistence jobPersistence, final AirbyteVersion airbyteVersion)
      throws IOException {
    // version in the database when the server main method is called. may be empty if this is the first
    // time the server is started.
    LOGGER.info("Checking illegal upgrade..");
    final Optional<AirbyteVersion> initialAirbyteDatabaseVersion = jobPersistence.getVersion().map(AirbyteVersion::new);
    if (!isLegalUpgrade(initialAirbyteDatabaseVersion.orElse(null), airbyteVersion)) {
      final String attentionBanner = MoreResources.readResource("banner/attention-banner.txt");
      LOGGER.error(attentionBanner);
      final String message = String.format(
          "Cannot upgrade from version %s to version %s directly. First you must upgrade to version %s. After that upgrade is complete, you may upgrade to version %s",
          initialAirbyteDatabaseVersion.get().serialize(),
          airbyteVersion.serialize(),
          VERSION_BREAK.serialize(),
          airbyteVersion.serialize());

      LOGGER.error(message);
      throw new RuntimeException(message);
    }
  }

  private void trackProtocolVersion(final Version airbyteProtocolVersionMin, final Version airbyteProtocolVersionMax) throws IOException {
    jobPersistence.setAirbyteProtocolVersionMin(airbyteProtocolVersionMin);
    jobPersistence.setAirbyteProtocolVersionMax(airbyteProtocolVersionMax);
    LOGGER.info("AirbyteProtocol version support range [{}:{}]", airbyteProtocolVersionMin.serialize(), airbyteProtocolVersionMax.serialize());
  }

  static boolean isLegalUpgrade(final AirbyteVersion airbyteDatabaseVersion, final AirbyteVersion airbyteVersion) {
    // means there was no previous version so upgrade even needs to happen. always legal.
    if (airbyteDatabaseVersion == null) {
      LOGGER.info("No previous Airbyte Version set..");
      return true;
    }

    LOGGER.info("Current Airbyte version: {}", airbyteDatabaseVersion);
    LOGGER.info("Future Airbyte version: {}", airbyteVersion);
    final var futureVersionIsAfterVersionBreak = airbyteVersion.greaterThan(VERSION_BREAK) || airbyteVersion.isDev();
    final var isUpgradingThroughVersionBreak = airbyteDatabaseVersion.lessThan(VERSION_BREAK) && futureVersionIsAfterVersionBreak;
    return !isUpgradingThroughVersionBreak;
  }

  private static void runFlywayMigration(final Configs configs, final DatabaseMigrator configDbMigrator, final DatabaseMigrator jobDbMigrator) {
    configDbMigrator.createBaseline();
    jobDbMigrator.createBaseline();

    if (configs.runDatabaseMigrationOnStartup()) {
      LOGGER.info("Migrating configs database");
      configDbMigrator.migrate();
      LOGGER.info("Migrating jobs database");
      jobDbMigrator.migrate();
    } else {
      LOGGER.info("Auto database migration is skipped");
    }
  }

}<|MERGE_RESOLUTION|>--- conflicted
+++ resolved
@@ -289,11 +289,8 @@
         .withDisplaySetupWizard(true)
         .withTombstone(false)
         .withDefaultGeography(Geography.AUTO);
-<<<<<<< HEAD
-=======
     // NOTE: it's safe to use the NoSecrets version since we know that the user hasn't supplied any
     // secrets yet.
->>>>>>> 3268cfe1
     configRepository.writeStandardWorkspaceNoSecrets(workspace);
   }
 
