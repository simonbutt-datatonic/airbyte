#
# Copyright (c) 2023 Airbyte, Inc., all rights reserved.
#

import datetime as dt
from dataclasses import InitVar, dataclass, field
from typing import Any, Mapping, Union

from airbyte_cdk.sources.declarative.datetime.datetime_parser import DatetimeParser
from airbyte_cdk.sources.declarative.interpolation.interpolated_string import InterpolatedString


@dataclass
class MinMaxDatetime:
    """
    Compares the provided date against optional minimum or maximum times. If date is earlier than
    min_date, then min_date is returned. If date is greater than max_date, then max_date is returned.
    If neither, the input date is returned.

    The timestamp format accepts the same format codes as datetime.strfptime, which are
    all the format codes required by the 1989 C standard.
    Full list of accepted format codes: https://man7.org/linux/man-pages/man3/strftime.3.html

    Attributes:
        datetime (Union[InterpolatedString, str]): InterpolatedString or string representing the datetime in the format specified by `datetime_format`
        datetime_format (str): Format of the datetime passed as argument
        min_datetime (Union[InterpolatedString, str]): Represents the minimum allowed datetime value.
        max_datetime (Union[InterpolatedString, str]): Represents the maximum allowed datetime value.
    """

    datetime: Union[InterpolatedString, str]
    parameters: InitVar[Mapping[str, Any]]
    # datetime_format is a unique case where we inherit it from the parent if it is not specified before using the default value
    # which is why we need dedicated getter/setter methods and private dataclass field
    datetime_format: str = ""
    _datetime_format: str = field(init=False, repr=False, default="")
    min_datetime: Union[InterpolatedString, str] = ""
    max_datetime: Union[InterpolatedString, str] = ""

    def __post_init__(self, parameters: Mapping[str, Any]):
        self.datetime = InterpolatedString.create(self.datetime, parameters=parameters or {})
        self.timezone = dt.timezone.utc
        self._parser = DatetimeParser()
        self.min_datetime = InterpolatedString.create(self.min_datetime, parameters=parameters) if self.min_datetime else None
        self.max_datetime = InterpolatedString.create(self.max_datetime, parameters=parameters) if self.max_datetime else None

        self._timezone = dt.timezone.utc

    def get_datetime(self, config, **additional_parameters) -> dt.datetime:
        """
        Evaluates and returns the datetime
        :param config: The user-provided configuration as specified by the source's spec
        :param additional_parameters: Additional arguments to be passed to the strings for interpolation
        :return: The evaluated datetime
        """
        # We apply a default datetime format here instead of at instantiation, so it can be set by the parent first
        datetime_format = self._datetime_format
        if not datetime_format:
            datetime_format = "%Y-%m-%dT%H:%M:%S.%f%z"

        time = self._parser.parse(str(self.datetime.eval(config, **additional_parameters)), datetime_format, self.timezone)

        if self.min_datetime:
<<<<<<< HEAD
            min_time = self._parser.parse(str(self.min_datetime.eval(config, **additional_parameters)), datetime_format, self.timezone)
            time = max(time, min_time)
        if self.max_datetime:
            max_time = self._parser.parse(str(self.max_datetime.eval(config, **additional_parameters)), datetime_format, self.timezone)
            time = min(time, max_time)
=======
            min_time = str(self.min_datetime.eval(config, **additional_options))
            if min_time:
                min_time = self._parser.parse(min_time, datetime_format, self.timezone)
                time = max(time, min_time)
        if self.max_datetime:
            max_time = str(self.max_datetime.eval(config, **additional_options))
            if max_time:
                max_time = self._parser.parse(max_time, datetime_format, self.timezone)
                time = min(time, max_time)
>>>>>>> 6977682a
        return time

    @property
    def datetime_format(self) -> str:
        """The format of the string representing the datetime"""
        return self._datetime_format

    @datetime_format.setter
    def datetime_format(self, value: str):
        """Setter for the datetime format"""
        # Covers the case where datetime_format is not provided in the constructor, which causes the property object
        # to be set which we need to avoid doing
        if not isinstance(value, property):
            self._datetime_format = value<|MERGE_RESOLUTION|>--- conflicted
+++ resolved
@@ -61,23 +61,15 @@
         time = self._parser.parse(str(self.datetime.eval(config, **additional_parameters)), datetime_format, self.timezone)
 
         if self.min_datetime:
-<<<<<<< HEAD
-            min_time = self._parser.parse(str(self.min_datetime.eval(config, **additional_parameters)), datetime_format, self.timezone)
-            time = max(time, min_time)
-        if self.max_datetime:
-            max_time = self._parser.parse(str(self.max_datetime.eval(config, **additional_parameters)), datetime_format, self.timezone)
-            time = min(time, max_time)
-=======
-            min_time = str(self.min_datetime.eval(config, **additional_options))
+            min_time = str(self.min_datetime.eval(config, **additional_parameters))
             if min_time:
                 min_time = self._parser.parse(min_time, datetime_format, self.timezone)
                 time = max(time, min_time)
         if self.max_datetime:
-            max_time = str(self.max_datetime.eval(config, **additional_options))
+            max_time = str(self.max_datetime.eval(config, **additional_parameters))
             if max_time:
                 max_time = self._parser.parse(max_time, datetime_format, self.timezone)
                 time = min(time, max_time)
->>>>>>> 6977682a
         return time
 
     @property
