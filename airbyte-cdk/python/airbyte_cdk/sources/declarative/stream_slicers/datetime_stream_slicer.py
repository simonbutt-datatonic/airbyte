#
# Copyright (c) 2022 Airbyte, Inc., all rights reserved.
#

import datetime
import re
<<<<<<< HEAD
from typing import Any, Iterable, Mapping, Optional
=======
from typing import Any, Iterable, Mapping, Optional, Union
>>>>>>> 403521d3

import dateutil
from airbyte_cdk.models import SyncMode
from airbyte_cdk.sources.declarative.datetime.min_max_datetime import MinMaxDatetime
from airbyte_cdk.sources.declarative.interpolation.interpolated_string import InterpolatedString
from airbyte_cdk.sources.declarative.interpolation.jinja import JinjaInterpolation
from airbyte_cdk.sources.declarative.requesters.paginators.request_option import RequestOption, RequestOptionType
from airbyte_cdk.sources.declarative.requesters.request_options.interpolated_request_options_provider import (
    InterpolatedRequestOptionsProvider,
)
from airbyte_cdk.sources.declarative.stream_slicers.stream_slicer import StreamSlicer
from airbyte_cdk.sources.declarative.types import Config


class DatetimeStreamSlicer(StreamSlicer):
    def path(self) -> Optional[str]:
        pass

    timedelta_regex = re.compile(
        r"((?P<weeks>[\.\d]+?)w)?"
        r"((?P<days>[\.\d]+?)d)?"
        r"((?P<hours>[\.\d]+?)h)?"
        r"((?P<minutes>[\.\d]+?)m)?"
        r"((?P<seconds>[\.\d]+?)s)?"
        r"((?P<microseconds>[\.\d]+?)ms)?"
        r"((?P<milliseconds>[\.\d]+?)us)?$"
    )

    def __init__(
        self,
        start_datetime: MinMaxDatetime,
        end_datetime: MinMaxDatetime,
        step: str,
<<<<<<< HEAD
        cursor_value: InterpolatedString,
        datetime_format: str,
        config: Config,
        lookback_window: Optional[InterpolatedString] = None,
    ):
        self._timezone = datetime.timezone.utc
        self._interpolation = JinjaInterpolation()
=======
        cursor_field: InterpolatedString,
        datetime_format: str,
        config: Config,
        start_time_option: Optional[RequestOption] = None,
        end_time_option: Optional[RequestOption] = None,
        stream_state_field: Optional[str] = None,
    ):
        self._timezone = datetime.timezone.utc
        self._interpolation = JinjaInterpolation()

>>>>>>> 403521d3
        self._datetime_format = datetime_format
        self._start_datetime = start_datetime
        self._end_datetime = end_datetime
        self._step = self._parse_timedelta(step)
        self._config = config
<<<<<<< HEAD
        self._cursor_value = cursor_value
        self._lookback_window = lookback_window

        # If datetime format is not specified then start/end datetime should inherit it from the stream slicer
        if not self._start_datetime.datetime_format:
            self._start_datetime.datetime_format = self._datetime_format
        if not self._end_datetime.datetime_format:
            self._end_datetime.datetime_format = self._datetime_format
=======
        self._cursor_field = cursor_field
        self._start_time_option = start_time_option
        self._end_time_option = end_time_option
        self._stream_state_field = stream_state_field or cursor_field
        self._request_options_provider = InterpolatedRequestOptionsProvider(config=config)
        self._cursor = None

    def set_state(self, stream_state: Mapping[str, Any]):
        self._cursor = stream_state.get(self._stream_state_field)

    def get_stream_state(self) -> Optional[Mapping[str, Any]]:
        return {self._stream_state_field: self._cursor} if self._cursor else None

    def update_cursor(self, stream_slice: Mapping[str, Any], last_record: Optional[Mapping[str, Any]]):
        stream_slice_value = stream_slice.get(self._cursor_field)
        last_record_value = last_record.get(self._cursor_field) if last_record else None
        cursor = None
        if stream_slice_value and last_record_value:
            cursor = max(stream_slice_value, last_record_value, self._cursor)
        elif stream_slice_value:
            cursor = stream_slice_value
        else:
            cursor = last_record_value
        if self._cursor and cursor:
            self._cursor = max(cursor, self._cursor)
        elif cursor:
            self._cursor = cursor
>>>>>>> 403521d3

    def stream_slices(self, sync_mode: SyncMode, stream_state: Mapping[str, Any]) -> Iterable[Mapping[str, Any]]:
        # Evaluate and compare start_date, end_date, and cursor_value based on configs and runtime state
        stream_state = stream_state or {}
        kwargs = {"stream_state": stream_state}
        end_datetime = min(self._end_datetime.get_datetime(self._config, **kwargs), datetime.datetime.now(tz=datetime.timezone.utc))
<<<<<<< HEAD
        lookback_delta = self._parse_timedelta(self._lookback_window.eval(self._config, **kwargs) if self._lookback_window else "0d")
        start_datetime = self._start_datetime.get_datetime(self._config, **kwargs) - lookback_delta
        start_datetime = min(start_datetime, end_datetime)
        if self._cursor_value and self._cursor_value.eval(self._config, **kwargs):
            cursor_datetime = self.parse_date(self._cursor_value.eval(self._config, **kwargs))
=======
        start_datetime = min(self._start_datetime.get_datetime(self._config, **kwargs), end_datetime)
        print(f"start_datetime: {start_datetime} ({type(start_datetime)})")
        print(f"end_datetime: {end_datetime} ({type(end_datetime)})")
        if self._stream_state_field in stream_state:
            cursor_datetime = self.parse_date(stream_state[self._stream_state_field])
>>>>>>> 403521d3
        else:
            cursor_datetime = start_datetime
        start_datetime = max(cursor_datetime, start_datetime)
        if not self._is_start_date_valid(start_datetime, end_datetime):
            end_datetime = start_datetime

        return self._partition_daterange(start_datetime, end_datetime, self._step)

    def _format_datetime(self, dt: datetime.datetime):
        if self._datetime_format == "timestamp":
            return dt.timestamp()
        else:
            return dt.strftime(self._datetime_format)

    def _partition_daterange(self, start, end, step: datetime.timedelta):
        dates = []
        print(f"format: {self._datetime_format}")
        while start <= end:
            end_date = self._get_date(start + step - datetime.timedelta(days=1), end, min)
            dates.append({"start_date": self._format_datetime(start), "end_date": self._format_datetime(end_date)})
            start += step
        return dates

    def _get_date(self, cursor_value, default_date: datetime.datetime, comparator) -> datetime.datetime:
        cursor_date = self.parse_date(cursor_value or default_date)
        return comparator(cursor_date, default_date)

    def parse_date(self, date: Any) -> datetime:
        if date and isinstance(date, str):
            if self.is_int(date):
                return datetime.datetime.fromtimestamp(int(date)).replace(tzinfo=self._timezone)
            else:
                return dateutil.parser.parse(date).replace(tzinfo=self._timezone)
        elif isinstance(date, int):
            return datetime.datetime.fromtimestamp(int(date)).replace(tzinfo=self._timezone)
        return date

    def is_int(self, s) -> bool:
        try:
            int(s)
            return True
        except ValueError:
            return False

    @classmethod
    def _parse_timedelta(cls, time_str):
        """
        Parse a time string e.g. (2h13m) into a timedelta object.
        Modified from virhilo's answer at https://stackoverflow.com/a/4628148/851699
        :param time_str: A string identifying a duration. (eg. 2h13m)
        :return datetime.timedelta: A datetime.timedelta object
        """
        parts = cls.timedelta_regex.match(time_str)

        assert parts is not None

        time_params = {name: float(param) for name, param in parts.groupdict().items() if param}
        return datetime.timedelta(**time_params)

    @staticmethod
    def _is_start_date_valid(start_date: datetime, end_date: datetime) -> bool:
        return start_date <= end_date

    def request_params(self) -> Mapping[str, Any]:
        return {
            **self._get_request_options(RequestOptionType.request_parameter),
            **self._request_options_provider.request_params(stream_state=None, stream_slice=None, next_page_token=None),
        }

    def request_headers(self) -> Mapping[str, Any]:
        return {
            **self._get_request_options(RequestOptionType.header),
            **self._request_options_provider.request_headers(stream_state=None, stream_slice=None, next_page_token=None),
        }

    def request_body_data(self) -> Optional[Union[Mapping, str]]:
        return {
            **self._get_request_options(RequestOptionType.body_data),
            **self._request_options_provider.request_headers(stream_state=None, stream_slice=None, next_page_token=None),
        }

    def request_body_json(self) -> Optional[Mapping]:
        return {
            **self._get_request_options(RequestOptionType.body_json),
            **self._request_options_provider.request_body_json(stream_state=None, stream_slice=None, next_page_token=None),
        }

    def _get_request_options(self, option_type):
        options = {}
        if self._start_time_option.option_type == option_type:
            if option_type != RequestOptionType.path and self._cursor:
                options[self._start_time_option.field_name] = self._cursor
        return options

    def _create_request_options_provider(self, limit_value, limit_option: RequestOption):
        if limit_option.option_type == RequestOptionType.path:
            raise ValueError("Limit parameter cannot be a path")
        elif limit_option.option_type == RequestOptionType.request_parameter:
            return InterpolatedRequestOptionsProvider(request_parameters={limit_option.field_name: limit_value}, config=self._config)
        elif limit_option.option_type == RequestOptionType.header:
            return InterpolatedRequestOptionsProvider(request_headers={limit_option.field_name: limit_value}, config=self._config)
        elif limit_option.option_type == RequestOptionType.body_json:
            return InterpolatedRequestOptionsProvider(request_body_json={limit_option.field_name: limit_value}, config=self._config)
        elif limit_option.option_type == RequestOptionType.body_data:
            return InterpolatedRequestOptionsProvider(request_body_data={limit_option.field_name: limit_value}, config=self._config)
        else:
            raise ValueError(f"Unexpected request option type. Got :{limit_option}")<|MERGE_RESOLUTION|>--- conflicted
+++ resolved
@@ -4,11 +4,7 @@
 
 import datetime
 import re
-<<<<<<< HEAD
-from typing import Any, Iterable, Mapping, Optional
-=======
 from typing import Any, Iterable, Mapping, Optional, Union
->>>>>>> 403521d3
 
 import dateutil
 from airbyte_cdk.models import SyncMode
@@ -42,41 +38,25 @@
         start_datetime: MinMaxDatetime,
         end_datetime: MinMaxDatetime,
         step: str,
-<<<<<<< HEAD
-        cursor_value: InterpolatedString,
-        datetime_format: str,
-        config: Config,
-        lookback_window: Optional[InterpolatedString] = None,
-    ):
-        self._timezone = datetime.timezone.utc
-        self._interpolation = JinjaInterpolation()
-=======
         cursor_field: InterpolatedString,
         datetime_format: str,
         config: Config,
         start_time_option: Optional[RequestOption] = None,
         end_time_option: Optional[RequestOption] = None,
         stream_state_field: Optional[str] = None,
+        lookback_window: Optional[InterpolatedString] = None,
     ):
         self._timezone = datetime.timezone.utc
         self._interpolation = JinjaInterpolation()
-
->>>>>>> 403521d3
+        self._timezone = datetime.timezone.utc
+        self._interpolation = JinjaInterpolation()
+
         self._datetime_format = datetime_format
         self._start_datetime = start_datetime
         self._end_datetime = end_datetime
         self._step = self._parse_timedelta(step)
         self._config = config
-<<<<<<< HEAD
-        self._cursor_value = cursor_value
         self._lookback_window = lookback_window
-
-        # If datetime format is not specified then start/end datetime should inherit it from the stream slicer
-        if not self._start_datetime.datetime_format:
-            self._start_datetime.datetime_format = self._datetime_format
-        if not self._end_datetime.datetime_format:
-            self._end_datetime.datetime_format = self._datetime_format
-=======
         self._cursor_field = cursor_field
         self._start_time_option = start_time_option
         self._end_time_option = end_time_option
@@ -104,26 +84,18 @@
             self._cursor = max(cursor, self._cursor)
         elif cursor:
             self._cursor = cursor
->>>>>>> 403521d3
 
     def stream_slices(self, sync_mode: SyncMode, stream_state: Mapping[str, Any]) -> Iterable[Mapping[str, Any]]:
         # Evaluate and compare start_date, end_date, and cursor_value based on configs and runtime state
         stream_state = stream_state or {}
         kwargs = {"stream_state": stream_state}
         end_datetime = min(self._end_datetime.get_datetime(self._config, **kwargs), datetime.datetime.now(tz=datetime.timezone.utc))
-<<<<<<< HEAD
         lookback_delta = self._parse_timedelta(self._lookback_window.eval(self._config, **kwargs) if self._lookback_window else "0d")
         start_datetime = self._start_datetime.get_datetime(self._config, **kwargs) - lookback_delta
         start_datetime = min(start_datetime, end_datetime)
-        if self._cursor_value and self._cursor_value.eval(self._config, **kwargs):
-            cursor_datetime = self.parse_date(self._cursor_value.eval(self._config, **kwargs))
-=======
-        start_datetime = min(self._start_datetime.get_datetime(self._config, **kwargs), end_datetime)
-        print(f"start_datetime: {start_datetime} ({type(start_datetime)})")
-        print(f"end_datetime: {end_datetime} ({type(end_datetime)})")
+
         if self._stream_state_field in stream_state:
             cursor_datetime = self.parse_date(stream_state[self._stream_state_field])
->>>>>>> 403521d3
         else:
             cursor_datetime = start_datetime
         start_datetime = max(cursor_datetime, start_datetime)
