#
# Copyright (c) 2022 Airbyte, Inc., all rights reserved.
#

from dataclasses import InitVar, dataclass
from typing import Any, Iterable, List, Mapping, Optional, Union

import dpath.util
from airbyte_cdk.models import AirbyteMessage, SyncMode, Type
from airbyte_cdk.sources.declarative.interpolation.interpolated_string import InterpolatedString
from airbyte_cdk.sources.declarative.requesters.request_option import RequestOption, RequestOptionType
from airbyte_cdk.sources.declarative.stream_slicers.stream_slicer import StreamSlicer
from airbyte_cdk.sources.declarative.types import Config, Record, StreamSlice, StreamState
from airbyte_cdk.sources.streams.core import Stream


@dataclass
class ParentStreamConfig:
    """
    Describes how to create a stream slice from a parent stream

    stream: The stream to read records from
    parent_key: The key of the parent stream's records that will be the stream slice key
    stream_slice_field: The stream slice key
    request_option: How to inject the slice value on an outgoing HTTP request
    """

    stream: Stream
<<<<<<< HEAD
    parent_key: str
    stream_slice_field: str
    parameters: InitVar[Mapping[str, Any]]
=======
    parent_key: Union[InterpolatedString, str]
    stream_slice_field: Union[InterpolatedString, str]
    config: Config
    options: InitVar[Mapping[str, Any]]
>>>>>>> 0cbf1211
    request_option: Optional[RequestOption] = None

    def __post_init__(self, options: Mapping[str, Any]):
        self.parent_key = InterpolatedString.create(self.parent_key, options=options)
        self.stream_slice_field = InterpolatedString.create(self.stream_slice_field, options=options)


@dataclass
class SubstreamSlicer(StreamSlicer):
    """
    Stream slicer that iterates over the parent's stream slices and records and emits slices by interpolating the slice_definition mapping
    Will populate the state with `parent_stream_slice` and `parent_record` so they can be accessed by other components

    Attributes:
        parent_stream_configs (List[ParentStreamConfig]): parent streams to iterate over and their config
    """

    parent_stream_configs: List[ParentStreamConfig]
<<<<<<< HEAD
    parameters: InitVar[Mapping[str, Any]]
=======
    config: Config
    options: InitVar[Mapping[str, Any]]
>>>>>>> 0cbf1211

    def __post_init__(self, parameters: Mapping[str, Any]):
        if not self.parent_stream_configs:
            raise ValueError("SubstreamSlicer needs at least 1 parent stream")
        self._cursor = None
        self._parameters = parameters

    def update_cursor(self, stream_slice: StreamSlice, last_record: Optional[Record] = None):
        # This method is called after the records are processed.
        cursor = {}
        for parent_stream_config in self.parent_stream_configs:
            stream_slice_field = parent_stream_config.stream_slice_field.eval(self.config)
            slice_value = stream_slice.get(stream_slice_field)
            if slice_value:
                cursor.update({stream_slice_field: slice_value})
        self._cursor = cursor

    def get_request_params(
        self,
        stream_state: Optional[StreamState] = None,
        stream_slice: Optional[StreamSlice] = None,
        next_page_token: Optional[Mapping[str, Any]] = None,
    ) -> Mapping[str, Any]:
        # Pass the stream_slice from the argument, not the cursor because the cursor is updated after processing the response
        return self._get_request_option(RequestOptionType.request_parameter, stream_slice)

    def get_request_headers(
        self,
        stream_state: Optional[StreamState] = None,
        stream_slice: Optional[StreamSlice] = None,
        next_page_token: Optional[Mapping[str, Any]] = None,
    ) -> Mapping[str, Any]:
        # Pass the stream_slice from the argument, not the cursor because the cursor is updated after processing the response
        return self._get_request_option(RequestOptionType.header, stream_slice)

    def get_request_body_data(
        self,
        stream_state: Optional[StreamState] = None,
        stream_slice: Optional[StreamSlice] = None,
        next_page_token: Optional[Mapping[str, Any]] = None,
    ) -> Mapping[str, Any]:
        # Pass the stream_slice from the argument, not the cursor because the cursor is updated after processing the response
        return self._get_request_option(RequestOptionType.body_data, stream_slice)

    def get_request_body_json(
        self,
        stream_state: Optional[StreamState] = None,
        stream_slice: Optional[StreamSlice] = None,
        next_page_token: Optional[Mapping[str, Any]] = None,
    ) -> Optional[Mapping]:
        # Pass the stream_slice from the argument, not the cursor because the cursor is updated after processing the response
        return self._get_request_option(RequestOptionType.body_json, stream_slice)

    def _get_request_option(self, option_type: RequestOptionType, stream_slice: StreamSlice):
        params = {}
        if stream_slice:
            for parent_config in self.parent_stream_configs:
                if parent_config.request_option and parent_config.request_option.inject_into == option_type:
                    key = parent_config.stream_slice_field.eval(self.config)
                    value = stream_slice.get(key)
                    if value:
                        params.update({key: value})
        return params

    def get_stream_state(self) -> StreamState:
        return self._cursor if self._cursor else {}

    def stream_slices(self, sync_mode: SyncMode, stream_state: StreamState) -> Iterable[StreamSlice]:
        """
        Iterate over each parent stream's record and create a StreamSlice for each record.

        For each stream, iterate over its stream_slices.
        For each stream slice, iterate over each record.
        yield a stream slice for each such records.

        If a parent slice contains no record, emit a slice with parent_record=None.

        The template string can interpolate the following values:
        - parent_stream_slice: mapping representing the parent's stream slice
        - parent_record: mapping representing the parent record
        - parent_stream_name: string representing the parent stream name
        """
        if not self.parent_stream_configs:
            yield from []
        else:
            for parent_stream_config in self.parent_stream_configs:
                parent_stream = parent_stream_config.stream
                parent_field = parent_stream_config.parent_key.eval(self.config)
                stream_state_field = parent_stream_config.stream_slice_field.eval(self.config)
                for parent_stream_slice in parent_stream.stream_slices(sync_mode=sync_mode, cursor_field=None, stream_state=stream_state):
                    empty_parent_slice = True
                    parent_slice = parent_stream_slice

                    for parent_record in parent_stream.read_records(
                        sync_mode=SyncMode.full_refresh, cursor_field=None, stream_slice=parent_stream_slice, stream_state=None
                    ):
                        # Skip non-records (eg AirbyteLogMessage)
                        if isinstance(parent_record, AirbyteMessage):
                            if parent_record.type == Type.RECORD:
                                parent_record = parent_record.record.data
                            else:
                                continue

                        try:
                            stream_state_value = dpath.util.get(parent_record, parent_field)
                        except KeyError:
                            pass
                        else:
                            empty_parent_slice = False
                            yield {stream_state_field: stream_state_value, "parent_slice": parent_slice}
                    # If the parent slice contains no records,
                    if empty_parent_slice:
                        yield from []<|MERGE_RESOLUTION|>--- conflicted
+++ resolved
@@ -26,21 +26,15 @@
     """
 
     stream: Stream
-<<<<<<< HEAD
-    parent_key: str
-    stream_slice_field: str
-    parameters: InitVar[Mapping[str, Any]]
-=======
     parent_key: Union[InterpolatedString, str]
     stream_slice_field: Union[InterpolatedString, str]
     config: Config
-    options: InitVar[Mapping[str, Any]]
->>>>>>> 0cbf1211
+    parameters: InitVar[Mapping[str, Any]]
     request_option: Optional[RequestOption] = None
 
-    def __post_init__(self, options: Mapping[str, Any]):
-        self.parent_key = InterpolatedString.create(self.parent_key, options=options)
-        self.stream_slice_field = InterpolatedString.create(self.stream_slice_field, options=options)
+    def __post_init__(self, parameters: Mapping[str, Any]):
+        self.parent_key = InterpolatedString.create(self.parent_key, parameters=parameters)
+        self.stream_slice_field = InterpolatedString.create(self.stream_slice_field, parameters=parameters)
 
 
 @dataclass
@@ -54,12 +48,8 @@
     """
 
     parent_stream_configs: List[ParentStreamConfig]
-<<<<<<< HEAD
+    config: Config
     parameters: InitVar[Mapping[str, Any]]
-=======
-    config: Config
-    options: InitVar[Mapping[str, Any]]
->>>>>>> 0cbf1211
 
     def __post_init__(self, parameters: Mapping[str, Any]):
         if not self.parent_stream_configs:
