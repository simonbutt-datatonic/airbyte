/*
 * Copyright (c) 2022 Airbyte, Inc., all rights reserved.
 */

package io.airbyte.config.persistence;

import com.fasterxml.jackson.databind.JsonNode;
import com.google.common.collect.Lists;
import io.airbyte.commons.json.Jsons;
import io.airbyte.config.ActorCatalog;
import io.airbyte.config.ActorCatalogFetchEvent;
import io.airbyte.config.ActorDefinitionResourceRequirements;
import io.airbyte.config.DestinationConnection;
import io.airbyte.config.DestinationOAuthParameter;
import io.airbyte.config.Geography;
import io.airbyte.config.JobSyncConfig.NamespaceDefinitionType;
import io.airbyte.config.Notification;
import io.airbyte.config.Notification.NotificationType;
import io.airbyte.config.OperatorDbt;
import io.airbyte.config.OperatorNormalization;
import io.airbyte.config.OperatorNormalization.Option;
import io.airbyte.config.ResourceRequirements;
import io.airbyte.config.Schedule;
import io.airbyte.config.Schedule.TimeUnit;
import io.airbyte.config.SlackNotificationConfiguration;
import io.airbyte.config.SourceConnection;
import io.airbyte.config.SourceOAuthParameter;
import io.airbyte.config.StandardDestinationDefinition;
import io.airbyte.config.StandardSourceDefinition;
import io.airbyte.config.StandardSourceDefinition.SourceType;
import io.airbyte.config.StandardSync;
import io.airbyte.config.StandardSync.Status;
import io.airbyte.config.StandardSyncOperation;
import io.airbyte.config.StandardSyncOperation.OperatorType;
import io.airbyte.config.StandardSyncState;
import io.airbyte.config.StandardWorkspace;
import io.airbyte.config.State;
import io.airbyte.config.WorkspaceServiceAccount;
import io.airbyte.protocol.models.AirbyteCatalog;
import io.airbyte.protocol.models.AuthSpecification;
import io.airbyte.protocol.models.AuthSpecification.AuthType;
import io.airbyte.protocol.models.CatalogHelpers;
import io.airbyte.protocol.models.ConfiguredAirbyteCatalog;
import io.airbyte.protocol.models.ConnectorSpecification;
import io.airbyte.protocol.models.DestinationSyncMode;
import io.airbyte.protocol.models.JsonSchemaType;
import io.airbyte.protocol.models.SyncMode;
import java.net.URI;
import java.time.Instant;
import java.util.Arrays;
import java.util.Collections;
import java.util.List;
import java.util.Map;
import java.util.TreeMap;
import java.util.UUID;
import java.util.stream.Collectors;

public class MockData {

  private static final UUID WORKSPACE_ID_1 = UUID.randomUUID();
  private static final UUID WORKSPACE_ID_2 = UUID.randomUUID();
  private static final UUID WORKSPACE_ID_3 = UUID.randomUUID();
  private static final UUID WORKSPACE_CUSTOMER_ID = UUID.randomUUID();
  private static final UUID SOURCE_DEFINITION_ID_1 = UUID.randomUUID();
  private static final UUID SOURCE_DEFINITION_ID_2 = UUID.randomUUID();
  private static final UUID SOURCE_DEFINITION_ID_3 = UUID.randomUUID();
  private static final UUID SOURCE_DEFINITION_ID_4 = UUID.randomUUID();
  private static final UUID DESTINATION_DEFINITION_ID_1 = UUID.randomUUID();
  private static final UUID DESTINATION_DEFINITION_ID_2 = UUID.randomUUID();
  private static final UUID DESTINATION_DEFINITION_ID_3 = UUID.randomUUID();
  private static final UUID DESTINATION_DEFINITION_ID_4 = UUID.randomUUID();
  private static final UUID SOURCE_ID_1 = UUID.randomUUID();
  private static final UUID SOURCE_ID_2 = UUID.randomUUID();
  private static final UUID SOURCE_ID_3 = UUID.randomUUID();
  private static final UUID DESTINATION_ID_1 = UUID.randomUUID();
  private static final UUID DESTINATION_ID_2 = UUID.randomUUID();
  private static final UUID DESTINATION_ID_3 = UUID.randomUUID();
  private static final UUID OPERATION_ID_1 = UUID.randomUUID();
  private static final UUID OPERATION_ID_2 = UUID.randomUUID();
  private static final UUID OPERATION_ID_3 = UUID.randomUUID();
  private static final UUID CONNECTION_ID_1 = UUID.randomUUID();
  private static final UUID CONNECTION_ID_2 = UUID.randomUUID();
  private static final UUID CONNECTION_ID_3 = UUID.randomUUID();
  private static final UUID CONNECTION_ID_4 = UUID.randomUUID();
  private static final UUID CONNECTION_ID_5 = UUID.randomUUID();
  private static final UUID CONNECTION_ID_6 = UUID.randomUUID();
  private static final UUID SOURCE_OAUTH_PARAMETER_ID_1 = UUID.randomUUID();
  private static final UUID SOURCE_OAUTH_PARAMETER_ID_2 = UUID.randomUUID();
  private static final UUID DESTINATION_OAUTH_PARAMETER_ID_1 = UUID.randomUUID();
  private static final UUID DESTINATION_OAUTH_PARAMETER_ID_2 = UUID.randomUUID();
  private static final UUID ACTOR_CATALOG_ID_1 = UUID.randomUUID();
  private static final UUID ACTOR_CATALOG_ID_2 = UUID.randomUUID();
  private static final UUID ACTOR_CATALOG_ID_3 = UUID.randomUUID();
  private static final UUID ACTOR_CATALOG_FETCH_EVENT_ID_1 = UUID.randomUUID();
  private static final UUID ACTOR_CATALOG_FETCH_EVENT_ID_2 = UUID.randomUUID();

  public static final String MOCK_SERVICE_ACCOUNT_1 = "{\n"
      + "  \"type\" : \"service_account\",\n"
      + "  \"project_id\" : \"random-gcp-project\",\n"
      + "  \"private_key_id\" : \"123a1234ab1a123ab12345678a1234ab1abc1a12\",\n"
      + "  \"private_key\" : \"-----BEGIN RSA PRIVATE KEY-----\\nMIIEoQIBAAKCAQBtkKBs9oe9pFhEWjBls9OrY0PXE/QN6nL4Bfw4+UqcBpTyItXo\\n3aBXuVqDIZ377zjbJUcYuc4NzAsLImy7VVT1XrdAkkCKQEMoA9pQgONA/3kD8Xff\\nSUGfdup8UJg925paaRhM7u81e3XKGwGyL/qcxpuHtfqimeWWfSPy5AawyOFl+l25\\nOqbm8PK4/QVqk4pcorQuISUkrehY0Ji0gVQF+ZeBvg7lvBtjNEl//eysGtcZvk7X\\nHqg+EIBqRjVNDsViHj0xeoDFcFgXDeWzxeQ0c7gMsDthfm4SjgaVFdQwsJUeoC6X\\nlwUoBbFIVVKW0n+SH+kxLc7mhaGjyRYJLS6tAgMBAAECggEAaowetlf4IR/VBoN+\\nVSjPSvg5XMr2pyG7tB597RngyGJOLjpaMx5zc1u4/ZSPghRdAh/6R71I+HnYs3dC\\nrdqJyCPXqV+Qi+F6bUtx3p+4X9kQ4hjMLcOboWuPFF1774vDSvCwxQAGd8gb//LL\\nb3DhEdzCGvOJTN7EOdhwQSAmsXsfj0qKlmm8vv0HBQDvjYYWhy/UcPry5sAGQ8KU\\nnUPTkz/OMS56nBIgKXgZtGRTP1Q7Q9a6oLmlvbDxuKGUByUPNlveZplzyWDO3RUN\\nNPt9dwgGk6rZK0umunGr0lq+WOK33Ue1RJy2VIvvV6dt32x20ehfVKND8N8q+wJ3\\neJQggQKBgQC//dOX8RwkmIloRzzmbu+qY8o44/F5gtxj8maR+OJhvbpFEID49bBr\\nzYqcMKfcgHJr6638CXVGSO66IiKtQcTMJ/Vd8TQVPcNPI1h/RD+wT/nkWX6R/0YH\\njwwNmikeUDH2/hLQlRZ8O45hc4frDGRMeHn3MSS2YsBDSl6YL/zHpQKBgQCSF9Ka\\nyCZmw5eS63G5/X9SVXbLRPuc6Fus+IbRPttOzSRviUXHaBjwwVEJgIKODx/eVXgD\\nA/OvFUmwIn73uZD/XgJrhkwAendaa+yhWKAkO5pO/EdAslxRmgxqTXfRcyslKBbo\\ns4YAgeYUgzOaMH4UxY4pJ7H6BLsFlboL+8BcaQKBgDSCM1Cm/M91eH8wnJNZW+r6\\nB+CvVueoxqX/MdZSf3fD8CHbdaqhZ3LUcEhvdjl0V9b0Sk1YON7UK5Z0p49DIZPE\\nifL7eQcmMTh/rkCAZfrOpMWzRE6hxoFiuiUuOHi17jRjILozTEcF8tbsRgwfA392\\no8Tbh/Lp5zOAL4bn+PaRAoGAZ2AgEJJsSe9BRB8CPF+aRoJfKvrHKIJqzHyXuVzH\\nBn22uI3kKHQKoeHJG/Ypa6hcHpFP+KJFPrDLkaz3NwfCCFFXWQqQoQ4Hgp43tPvn\\nZXwfdqChMrCDDuL4wgfLLxRVhVdWzpapzZYdXopwazzBGqWoMIr8LzRFum/2VCBy\\nP3ECgYBGqjuYud6gtrzaQwmMfcA0pSYsii96d2LKwWzjgcMzLxge59PIWXeQJqOb\\nh97m3qCkkPzbceD6Id8m/EyrNb04V8Zr0ERlcK/a4nRSHoIWQZY01lDSGhneRKn1\\nncBvRqCfz6ajf+zBg3zK0af98IHL0FI2NsNJLPrOBFMcthjx/g==\\n-----END RSA PRIVATE KEY-----\",\n"
      + "  \"client_email\" : \"a1e5ac98-7531-48e1-943b-b46636@random-gcp-project.abc.abcdefghijklmno.com\",\n"
      + "  \"client_id\" : \"123456789012345678901\",\n"
      + "  \"auth_uri\" : \"https://blah.blah.com/x/blah1/blah\",\n"
      + "  \"token_uri\" : \"https://blah.blah.com/blah\",\n"
      + "  \"auth_provider_x509_cert_url\" : \"https://www.blah.com/blah/v1/blah\",\n"
      + "  \"client_x509_cert_url\" : \"https://www.blah.com/blah/v1/blah/a123/a1e5ac98-7531-48e1-943b-b46636%40random-gcp-project.abc.abcdefghijklmno.com\"\n"
      + "}";

  public static final String MOCK_SERVICE_ACCOUNT_2 = "{\n"
      + "  \"type\" : \"service_account-2\",\n"
      + "  \"project_id\" : \"random-gcp-project\",\n"
      + "  \"private_key_id\" : \"123a1234ab1a123ab12345678a1234ab1abc1a12\",\n"
      + "  \"private_key\" : \"-----BEGIN RSA PRIVATE KEY-----\\nMIIEoQIBAAKCAQBtkKBs9oe9pFhEWjBls9OrY0PXE/QN6nL4Bfw4+UqcBpTyItXo\\n3aBXuVqDIZ377zjbJUcYuc4NzAsLImy7VVT1XrdAkkCKQEMoA9pQgONA/3kD8Xff\\nSUGfdup8UJg925paaRhM7u81e3XKGwGyL/qcxpuHtfqimeWWfSPy5AawyOFl+l25\\nOqbm8PK4/QVqk4pcorQuISUkrehY0Ji0gVQF+ZeBvg7lvBtjNEl//eysGtcZvk7X\\nHqg+EIBqRjVNDsViHj0xeoDFcFgXDeWzxeQ0c7gMsDthfm4SjgaVFdQwsJUeoC6X\\nlwUoBbFIVVKW0n+SH+kxLc7mhaGjyRYJLS6tAgMBAAECggEAaowetlf4IR/VBoN+\\nVSjPSvg5XMr2pyG7tB597RngyGJOLjpaMx5zc1u4/ZSPghRdAh/6R71I+HnYs3dC\\nrdqJyCPXqV+Qi+F6bUtx3p+4X9kQ4hjMLcOboWuPFF1774vDSvCwxQAGd8gb//LL\\nb3DhEdzCGvOJTN7EOdhwQSAmsXsfj0qKlmm8vv0HBQDvjYYWhy/UcPry5sAGQ8KU\\nnUPTkz/OMS56nBIgKXgZtGRTP1Q7Q9a6oLmlvbDxuKGUByUPNlveZplzyWDO3RUN\\nNPt9dwgGk6rZK0umunGr0lq+WOK33Ue1RJy2VIvvV6dt32x20ehfVKND8N8q+wJ3\\neJQggQKBgQC//dOX8RwkmIloRzzmbu+qY8o44/F5gtxj8maR+OJhvbpFEID49bBr\\nzYqcMKfcgHJr6638CXVGSO66IiKtQcTMJ/Vd8TQVPcNPI1h/RD+wT/nkWX6R/0YH\\njwwNmikeUDH2/hLQlRZ8O45hc4frDGRMeHn3MSS2YsBDSl6YL/zHpQKBgQCSF9Ka\\nyCZmw5eS63G5/X9SVXbLRPuc6Fus+IbRPttOzSRviUXHaBjwwVEJgIKODx/eVXgD\\nA/OvFUmwIn73uZD/XgJrhkwAendaa+yhWKAkO5pO/EdAslxRmgxqTXfRcyslKBbo\\ns4YAgeYUgzOaMH4UxY4pJ7H6BLsFlboL+8BcaQKBgDSCM1Cm/M91eH8wnJNZW+r6\\nB+CvVueoxqX/MdZSf3fD8CHbdaqhZ3LUcEhvdjl0V9b0Sk1YON7UK5Z0p49DIZPE\\nifL7eQcmMTh/rkCAZfrOpMWzRE6hxoFiuiUuOHi17jRjILozTEcF8tbsRgwfA392\\no8Tbh/Lp5zOAL4bn+PaRAoGAZ2AgEJJsSe9BRB8CPF+aRoJfKvrHKIJqzHyXuVzH\\nBn22uI3kKHQKoeHJG/Ypa6hcHpFP+KJFPrDLkaz3NwfCCFFXWQqQoQ4Hgp43tPvn\\nZXwfdqChMrCDDuL4wgfLLxRVhVdWzpapzZYdXopwazzBGqWoMIr8LzRFum/2VCBy\\nP3ECgYBGqjuYud6gtrzaQwmMfcA0pSYsii96d2LKwWzjgcMzLxge59PIWXeQJqOb\\nh97m3qCkkPzbceD6Id8m/EyrNb04V8Zr0ERlcK/a4nRSHoIWQZY01lDSGhneRKn1\\nncBvRqCfz6ajf+zBg3zK0af98IHL0FI2NsNJLPrOBFMcthjx/g==\\n-----END RSA PRIVATE KEY-----\",\n"
      + "  \"client_email\" : \"a1e5ac98-7531-48e1-943b-b46636@random-gcp-project.abc.abcdefghijklmno.com\",\n"
      + "  \"client_id\" : \"123456789012345678901\",\n"
      + "  \"auth_uri\" : \"https://blah.blah.com/x/blah1/blah\",\n"
      + "  \"token_uri\" : \"https://blah.blah.com/blah\",\n"
      + "  \"auth_provider_x509_cert_url\" : \"https://www.blah.com/blah/v1/blah\",\n"
      + "  \"client_x509_cert_url\" : \"https://www.blah.com/blah/v1/blah/a123/a1e5ac98-7531-48e1-943b-b46636%40random-gcp-project.abc.abcdefghijklmno.com\"\n"
      + "}";

  public static final JsonNode HMAC_SECRET_PAYLOAD_1 = Jsons.jsonNode(sortMap(
      Map.of("access_id", "ABCD1A1ABCDEFG1ABCDEFGH1ABC12ABCDEF1ABCDE1ABCDE1ABCDE12ABCDEF", "secret", "AB1AbcDEF//ABCDeFGHijKlmNOpqR1ABC1aBCDeF")));
  public static final JsonNode HMAC_SECRET_PAYLOAD_2 = Jsons.jsonNode(sortMap(
      Map.of("access_id", "ABCD1A1ABCDEFG1ABCDEFGH1ABC12ABCDEF1ABCDE1ABCDE1ABCDE12ABCDEX", "secret", "AB1AbcDEF//ABCDeFGHijKlmNOpqR1ABC1aBCDeX")));

  private static final Instant NOW = Instant.parse("2021-12-15T20:30:40.00Z");

  private static final String CONNECTION_SPECIFICATION = "'{\"name\":\"John\", \"age\":30, \"car\":null}'";

  public static List<StandardWorkspace> standardWorkspaces() {
    final Notification notification = new Notification()
        .withNotificationType(NotificationType.SLACK)
        .withSendOnFailure(true)
        .withSendOnSuccess(true)
        .withSlackConfiguration(new SlackNotificationConfiguration().withWebhook("webhook-url"));

    final StandardWorkspace workspace1 = new StandardWorkspace()
        .withWorkspaceId(WORKSPACE_ID_1)
        .withCustomerId(WORKSPACE_CUSTOMER_ID)
        .withName("test-workspace")
        .withSlug("random-string")
        .withEmail("abc@xyz.com")
        .withInitialSetupComplete(true)
        .withAnonymousDataCollection(true)
        .withNews(true)
        .withSecurityUpdates(true)
        .withDisplaySetupWizard(true)
        .withTombstone(false)
        .withNotifications(Collections.singletonList(notification))
        .withFirstCompletedSync(true)
        .withFeedbackDone(true)
<<<<<<< HEAD
        .withWebhookOperationConfigs(null);
=======
        .withDefaultGeography(Geography.AUTO);
>>>>>>> ca198ecf

    final StandardWorkspace workspace2 = new StandardWorkspace()
        .withWorkspaceId(WORKSPACE_ID_2)
        .withName("Another Workspace")
        .withSlug("another-workspace")
        .withInitialSetupComplete(true)
        .withTombstone(false)
        .withDefaultGeography(Geography.AUTO);

    final StandardWorkspace workspace3 = new StandardWorkspace()
        .withWorkspaceId(WORKSPACE_ID_3)
        .withName("Tombstoned")
        .withSlug("tombstoned")
        .withInitialSetupComplete(true)
        .withTombstone(true)
        .withDefaultGeography(Geography.AUTO);

    return Arrays.asList(workspace1, workspace2, workspace3);
  }

  public static StandardSourceDefinition publicSourceDefinition() {
    return new StandardSourceDefinition()
        .withSourceDefinitionId(SOURCE_DEFINITION_ID_1)
        .withSourceType(SourceType.API)
        .withName("random-source-1")
        .withDockerImageTag("tag-1")
        .withDockerRepository("repository-1")
        .withDocumentationUrl("documentation-url-1")
        .withIcon("icon-1")
        .withSpec(connectorSpecification())
        .withProtocolVersion("0.2.1")
        .withTombstone(false)
        .withPublic(true)
        .withCustom(false)
        .withResourceRequirements(new ActorDefinitionResourceRequirements().withDefault(new ResourceRequirements().withCpuRequest("2")));
  }

  public static StandardSourceDefinition grantableSourceDefinition1() {
    return new StandardSourceDefinition()
        .withSourceDefinitionId(SOURCE_DEFINITION_ID_2)
        .withSourceType(SourceType.DATABASE)
        .withName("random-source-2")
        .withDockerImageTag("tag-2")
        .withDockerRepository("repository-2")
        .withDocumentationUrl("documentation-url-2")
        .withIcon("icon-2")
        .withTombstone(false)
        .withPublic(false)
        .withCustom(false);
  }

  public static StandardSourceDefinition grantableSourceDefinition2() {
    return new StandardSourceDefinition()
        .withSourceDefinitionId(SOURCE_DEFINITION_ID_3)
        .withSourceType(SourceType.DATABASE)
        .withName("random-source-3")
        .withDockerImageTag("tag-3")
        .withDockerRepository("repository-3")
        .withDocumentationUrl("documentation-url-3")
        .withProtocolVersion("0.2.2")
        .withIcon("icon-3")
        .withTombstone(false)
        .withPublic(false)
        .withCustom(false);
  }

  public static StandardSourceDefinition customSourceDefinition() {
    return new StandardSourceDefinition()
        .withSourceDefinitionId(SOURCE_DEFINITION_ID_4)
        .withSourceType(SourceType.DATABASE)
        .withName("random-source-4")
        .withDockerImageTag("tag-4")
        .withDockerRepository("repository-4")
        .withDocumentationUrl("documentation-url-4")
        .withProtocolVersion("0.2.4")
        .withIcon("icon-4")
        .withTombstone(false)
        .withPublic(false)
        .withCustom(true);
  }

  public static List<StandardSourceDefinition> standardSourceDefinitions() {
    return Arrays.asList(
        publicSourceDefinition(),
        grantableSourceDefinition1(),
        grantableSourceDefinition2(),
        customSourceDefinition());
  }

  private static ConnectorSpecification connectorSpecification() {
    return new ConnectorSpecification()
        .withAuthSpecification(new AuthSpecification().withAuthType(AuthType.OAUTH_2_0))
        .withConnectionSpecification(Jsons.jsonNode(CONNECTION_SPECIFICATION))
        .withDocumentationUrl(URI.create("whatever"))
        .withAdvancedAuth(null)
        .withChangelogUrl(URI.create("whatever"))
        .withSupportedDestinationSyncModes(Arrays.asList(DestinationSyncMode.APPEND, DestinationSyncMode.OVERWRITE, DestinationSyncMode.APPEND_DEDUP))
        .withSupportsDBT(true)
        .withSupportsIncremental(true)
        .withSupportsNormalization(true);
  }

  public static StandardDestinationDefinition publicDestinationDefinition() {
    return new StandardDestinationDefinition()
        .withDestinationDefinitionId(DESTINATION_DEFINITION_ID_1)
        .withName("random-destination-1")
        .withDockerImageTag("tag-3")
        .withDockerRepository("repository-3")
        .withDocumentationUrl("documentation-url-3")
        .withIcon("icon-3")
        .withSpec(connectorSpecification())
        .withProtocolVersion("0.3.1")
        .withTombstone(false)
        .withPublic(true)
        .withCustom(false)
        .withResourceRequirements(new ActorDefinitionResourceRequirements().withDefault(new ResourceRequirements().withCpuRequest("2")));
  }

  public static StandardDestinationDefinition grantableDestinationDefinition1() {
    return new StandardDestinationDefinition()
        .withDestinationDefinitionId(DESTINATION_DEFINITION_ID_2)
        .withName("random-destination-2")
        .withDockerImageTag("tag-4")
        .withDockerRepository("repository-4")
        .withDocumentationUrl("documentation-url-4")
        .withIcon("icon-4")
        .withSpec(connectorSpecification())
        .withTombstone(false)
        .withPublic(false)
        .withCustom(false);
  }

  public static StandardDestinationDefinition grantableDestinationDefinition2() {
    return new StandardDestinationDefinition()
        .withDestinationDefinitionId(DESTINATION_DEFINITION_ID_3)
        .withName("random-destination-3")
        .withDockerImageTag("tag-33")
        .withDockerRepository("repository-33")
        .withDocumentationUrl("documentation-url-33")
        .withIcon("icon-3")
        .withSpec(connectorSpecification())
        .withTombstone(false)
        .withPublic(false)
        .withCustom(false);
  }

  public static StandardDestinationDefinition cusstomDestinationDefinition() {
    return new StandardDestinationDefinition()
        .withDestinationDefinitionId(DESTINATION_DEFINITION_ID_4)
        .withName("random-destination-4")
        .withDockerImageTag("tag-44")
        .withDockerRepository("repository-44")
        .withDocumentationUrl("documentation-url-44")
        .withIcon("icon-4")
        .withSpec(connectorSpecification())
        .withProtocolVersion("0.3.2")
        .withTombstone(false)
        .withPublic(false)
        .withCustom(true);
  }

  public static List<StandardDestinationDefinition> standardDestinationDefinitions() {
    return Arrays.asList(
        publicDestinationDefinition(),
        grantableDestinationDefinition1(),
        grantableDestinationDefinition2(),
        cusstomDestinationDefinition());
  }

  public static List<SourceConnection> sourceConnections() {
    final SourceConnection sourceConnection1 = new SourceConnection()
        .withName("source-1")
        .withTombstone(false)
        .withSourceDefinitionId(SOURCE_DEFINITION_ID_1)
        .withWorkspaceId(WORKSPACE_ID_1)
        .withConfiguration(Jsons.jsonNode(CONNECTION_SPECIFICATION))
        .withSourceId(SOURCE_ID_1);
    final SourceConnection sourceConnection2 = new SourceConnection()
        .withName("source-2")
        .withTombstone(false)
        .withSourceDefinitionId(SOURCE_DEFINITION_ID_2)
        .withWorkspaceId(WORKSPACE_ID_1)
        .withConfiguration(Jsons.jsonNode(CONNECTION_SPECIFICATION))
        .withSourceId(SOURCE_ID_2);
    final SourceConnection sourceConnection3 = new SourceConnection()
        .withName("source-3")
        .withTombstone(false)
        .withSourceDefinitionId(SOURCE_DEFINITION_ID_1)
        .withWorkspaceId(WORKSPACE_ID_2)
        .withConfiguration(Jsons.jsonNode(("")))
        .withSourceId(SOURCE_ID_3);
    return Arrays.asList(sourceConnection1, sourceConnection2, sourceConnection3);
  }

  public static List<DestinationConnection> destinationConnections() {
    final DestinationConnection destinationConnection1 = new DestinationConnection()
        .withName("destination-1")
        .withTombstone(false)
        .withDestinationDefinitionId(DESTINATION_DEFINITION_ID_1)
        .withWorkspaceId(WORKSPACE_ID_1)
        .withConfiguration(Jsons.jsonNode(CONNECTION_SPECIFICATION))
        .withDestinationId(DESTINATION_ID_1);
    final DestinationConnection destinationConnection2 = new DestinationConnection()
        .withName("destination-2")
        .withTombstone(false)
        .withDestinationDefinitionId(DESTINATION_DEFINITION_ID_2)
        .withWorkspaceId(WORKSPACE_ID_1)
        .withConfiguration(Jsons.jsonNode(CONNECTION_SPECIFICATION))
        .withDestinationId(DESTINATION_ID_2);
    final DestinationConnection destinationConnection3 = new DestinationConnection()
        .withName("destination-3")
        .withTombstone(true)
        .withDestinationDefinitionId(DESTINATION_DEFINITION_ID_2)
        .withWorkspaceId(WORKSPACE_ID_2)
        .withConfiguration(Jsons.jsonNode(""))
        .withDestinationId(DESTINATION_ID_3);
    return Arrays.asList(destinationConnection1, destinationConnection2, destinationConnection3);
  }

  public static List<SourceOAuthParameter> sourceOauthParameters() {
    final SourceOAuthParameter sourceOAuthParameter1 = new SourceOAuthParameter()
        .withConfiguration(Jsons.jsonNode(CONNECTION_SPECIFICATION))
        .withWorkspaceId(WORKSPACE_ID_1)
        .withSourceDefinitionId(SOURCE_DEFINITION_ID_1)
        .withOauthParameterId(SOURCE_OAUTH_PARAMETER_ID_1);
    final SourceOAuthParameter sourceOAuthParameter2 = new SourceOAuthParameter()
        .withConfiguration(Jsons.jsonNode(CONNECTION_SPECIFICATION))
        .withWorkspaceId(WORKSPACE_ID_1)
        .withSourceDefinitionId(SOURCE_DEFINITION_ID_2)
        .withOauthParameterId(SOURCE_OAUTH_PARAMETER_ID_2);
    return Arrays.asList(sourceOAuthParameter1, sourceOAuthParameter2);
  }

  public static List<DestinationOAuthParameter> destinationOauthParameters() {
    final DestinationOAuthParameter destinationOAuthParameter1 = new DestinationOAuthParameter()
        .withConfiguration(Jsons.jsonNode(CONNECTION_SPECIFICATION))
        .withWorkspaceId(WORKSPACE_ID_1)
        .withDestinationDefinitionId(DESTINATION_DEFINITION_ID_1)
        .withOauthParameterId(DESTINATION_OAUTH_PARAMETER_ID_1);
    final DestinationOAuthParameter destinationOAuthParameter2 = new DestinationOAuthParameter()
        .withConfiguration(Jsons.jsonNode(CONNECTION_SPECIFICATION))
        .withWorkspaceId(WORKSPACE_ID_1)
        .withDestinationDefinitionId(DESTINATION_DEFINITION_ID_2)
        .withOauthParameterId(DESTINATION_OAUTH_PARAMETER_ID_2);
    return Arrays.asList(destinationOAuthParameter1, destinationOAuthParameter2);
  }

  public static List<StandardSyncOperation> standardSyncOperations() {
    final OperatorDbt operatorDbt = new OperatorDbt()
        .withDbtArguments("dbt-arguments")
        .withDockerImage("image-tag")
        .withGitRepoBranch("git-repo-branch")
        .withGitRepoUrl("git-repo-url");
    final StandardSyncOperation standardSyncOperation1 = new StandardSyncOperation()
        .withName("operation-1")
        .withTombstone(false)
        .withOperationId(OPERATION_ID_1)
        .withWorkspaceId(WORKSPACE_ID_1)
        .withOperatorDbt(operatorDbt)
        .withOperatorNormalization(null)
        .withOperatorType(OperatorType.DBT);
    final StandardSyncOperation standardSyncOperation2 = new StandardSyncOperation()
        .withName("operation-1")
        .withTombstone(false)
        .withOperationId(OPERATION_ID_2)
        .withWorkspaceId(WORKSPACE_ID_1)
        .withOperatorDbt(null)
        .withOperatorNormalization(new OperatorNormalization().withOption(Option.BASIC))
        .withOperatorType(OperatorType.NORMALIZATION);
    final StandardSyncOperation standardSyncOperation3 = new StandardSyncOperation()
        .withName("operation-3")
        .withTombstone(false)
        .withOperationId(OPERATION_ID_3)
        .withWorkspaceId(WORKSPACE_ID_2)
        .withOperatorDbt(null)
        .withOperatorNormalization(new OperatorNormalization().withOption(Option.BASIC))
        .withOperatorType(OperatorType.NORMALIZATION);
    return Arrays.asList(standardSyncOperation1, standardSyncOperation2, standardSyncOperation3);
  }

  public static List<StandardSync> standardSyncs() {
    final ResourceRequirements resourceRequirements = new ResourceRequirements()
        .withCpuRequest("1")
        .withCpuLimit("1")
        .withMemoryRequest("1")
        .withMemoryLimit("1");
    final Schedule schedule = new Schedule().withTimeUnit(TimeUnit.DAYS).withUnits(1L);
    final StandardSync standardSync1 = new StandardSync()
        .withOperationIds(Arrays.asList(OPERATION_ID_1, OPERATION_ID_2))
        .withConnectionId(CONNECTION_ID_1)
        .withSourceId(SOURCE_ID_1)
        .withDestinationId(DESTINATION_ID_1)
        .withCatalog(getConfiguredCatalog())
        .withName("standard-sync-1")
        .withManual(true)
        .withNamespaceDefinition(NamespaceDefinitionType.CUSTOMFORMAT)
        .withNamespaceFormat("")
        .withPrefix("")
        .withResourceRequirements(resourceRequirements)
        .withStatus(Status.ACTIVE)
        .withSchedule(schedule)
        .withGeography(Geography.AUTO);

    final StandardSync standardSync2 = new StandardSync()
        .withOperationIds(Arrays.asList(OPERATION_ID_1, OPERATION_ID_2))
        .withConnectionId(CONNECTION_ID_2)
        .withSourceId(SOURCE_ID_1)
        .withDestinationId(DESTINATION_ID_2)
        .withCatalog(getConfiguredCatalog())
        .withName("standard-sync-2")
        .withManual(true)
        .withNamespaceDefinition(NamespaceDefinitionType.SOURCE)
        .withNamespaceFormat("")
        .withPrefix("")
        .withResourceRequirements(resourceRequirements)
        .withStatus(Status.ACTIVE)
        .withSchedule(schedule)
        .withGeography(Geography.AUTO);

    final StandardSync standardSync3 = new StandardSync()
        .withOperationIds(Arrays.asList(OPERATION_ID_1, OPERATION_ID_2))
        .withConnectionId(CONNECTION_ID_3)
        .withSourceId(SOURCE_ID_2)
        .withDestinationId(DESTINATION_ID_1)
        .withCatalog(getConfiguredCatalog())
        .withName("standard-sync-3")
        .withManual(true)
        .withNamespaceDefinition(NamespaceDefinitionType.DESTINATION)
        .withNamespaceFormat("")
        .withPrefix("")
        .withResourceRequirements(resourceRequirements)
        .withStatus(Status.ACTIVE)
        .withSchedule(schedule)
        .withGeography(Geography.AUTO);

    final StandardSync standardSync4 = new StandardSync()
        .withOperationIds(Collections.emptyList())
        .withConnectionId(CONNECTION_ID_4)
        .withSourceId(SOURCE_ID_2)
        .withDestinationId(DESTINATION_ID_2)
        .withCatalog(getConfiguredCatalog())
        .withName("standard-sync-4")
        .withManual(true)
        .withNamespaceDefinition(NamespaceDefinitionType.CUSTOMFORMAT)
        .withNamespaceFormat("")
        .withPrefix("")
        .withResourceRequirements(resourceRequirements)
        .withStatus(Status.DEPRECATED)
        .withSchedule(schedule)
        .withGeography(Geography.AUTO);

    final StandardSync standardSync5 = new StandardSync()
        .withOperationIds(Arrays.asList(OPERATION_ID_3))
        .withConnectionId(CONNECTION_ID_5)
        .withSourceId(SOURCE_ID_3)
        .withDestinationId(DESTINATION_ID_3)
        .withCatalog(getConfiguredCatalog())
        .withName("standard-sync-5")
        .withManual(true)
        .withNamespaceDefinition(NamespaceDefinitionType.CUSTOMFORMAT)
        .withNamespaceFormat("")
        .withPrefix("")
        .withResourceRequirements(resourceRequirements)
        .withStatus(Status.ACTIVE)
        .withSchedule(schedule)
        .withGeography(Geography.AUTO);

    final StandardSync standardSync6 = new StandardSync()
        .withOperationIds(Arrays.asList())
        .withConnectionId(CONNECTION_ID_6)
        .withSourceId(SOURCE_ID_3)
        .withDestinationId(DESTINATION_ID_3)
        .withCatalog(getConfiguredCatalog())
        .withName("standard-sync-6")
        .withManual(true)
        .withNamespaceDefinition(NamespaceDefinitionType.CUSTOMFORMAT)
        .withNamespaceFormat("")
        .withPrefix("")
        .withResourceRequirements(resourceRequirements)
        .withStatus(Status.DEPRECATED)
        .withSchedule(schedule)
        .withGeography(Geography.AUTO);

    return Arrays.asList(standardSync1, standardSync2, standardSync3, standardSync4, standardSync5, standardSync6);
  }

  private static ConfiguredAirbyteCatalog getConfiguredCatalog() {
    final AirbyteCatalog catalog = new AirbyteCatalog().withStreams(List.of(
        CatalogHelpers.createAirbyteStream(
            "models",
            "models_schema",
            io.airbyte.protocol.models.Field.of("id", JsonSchemaType.NUMBER),
            io.airbyte.protocol.models.Field.of("make_id", JsonSchemaType.NUMBER),
            io.airbyte.protocol.models.Field.of("model", JsonSchemaType.STRING))
            .withSupportedSyncModes(Lists.newArrayList(SyncMode.FULL_REFRESH, SyncMode.INCREMENTAL))
            .withSourceDefinedPrimaryKey(List.of(List.of("id")))));
    return CatalogHelpers.toDefaultConfiguredCatalog(catalog);
  }

  public static List<StandardSyncState> standardSyncStates() {
    final StandardSyncState standardSyncState1 = new StandardSyncState()
        .withConnectionId(CONNECTION_ID_1)
        .withState(new State().withState(Jsons.jsonNode(CONNECTION_SPECIFICATION)));
    final StandardSyncState standardSyncState2 = new StandardSyncState()
        .withConnectionId(CONNECTION_ID_2)
        .withState(new State().withState(Jsons.jsonNode(CONNECTION_SPECIFICATION)));
    final StandardSyncState standardSyncState3 = new StandardSyncState()
        .withConnectionId(CONNECTION_ID_3)
        .withState(new State().withState(Jsons.jsonNode(CONNECTION_SPECIFICATION)));
    final StandardSyncState standardSyncState4 = new StandardSyncState()
        .withConnectionId(CONNECTION_ID_4)
        .withState(new State().withState(Jsons.jsonNode(CONNECTION_SPECIFICATION)));
    return Arrays.asList(standardSyncState1, standardSyncState2, standardSyncState3, standardSyncState4);
  }

  public static List<ActorCatalog> actorCatalogs() {
    final ActorCatalog actorCatalog1 = new ActorCatalog()
        .withId(ACTOR_CATALOG_ID_1)
        .withCatalog(Jsons.deserialize("{}"))
        .withCatalogHash("TESTHASH");
    final ActorCatalog actorCatalog2 = new ActorCatalog()
        .withId(ACTOR_CATALOG_ID_2)
        .withCatalog(Jsons.deserialize("{}"))
        .withCatalogHash("12345");
    final ActorCatalog actorCatalog3 = new ActorCatalog()
        .withId(ACTOR_CATALOG_ID_3)
        .withCatalog(Jsons.deserialize("{}"))
        .withCatalogHash("SomeOtherHash");
    return Arrays.asList(actorCatalog1, actorCatalog2, actorCatalog3);
  }

  public static List<ActorCatalogFetchEvent> actorCatalogFetchEvents() {
    final ActorCatalogFetchEvent actorCatalogFetchEvent1 = new ActorCatalogFetchEvent()
        .withId(ACTOR_CATALOG_FETCH_EVENT_ID_1)
        .withActorCatalogId(ACTOR_CATALOG_ID_1)
        .withActorId(SOURCE_ID_1)
        .withConfigHash("CONFIG_HASH")
        .withConnectorVersion("1.0.0");
    final ActorCatalogFetchEvent actorCatalogFetchEvent2 = new ActorCatalogFetchEvent()
        .withId(ACTOR_CATALOG_FETCH_EVENT_ID_2)
        .withActorCatalogId(ACTOR_CATALOG_ID_2)
        .withActorId(SOURCE_ID_2)
        .withConfigHash("1394")
        .withConnectorVersion("1.2.0");
    return Arrays.asList(actorCatalogFetchEvent1, actorCatalogFetchEvent2);
  }

  public static List<WorkspaceServiceAccount> workspaceServiceAccounts() {
    final WorkspaceServiceAccount workspaceServiceAccount = new WorkspaceServiceAccount()
        .withWorkspaceId(WORKSPACE_ID_1)
        .withHmacKey(HMAC_SECRET_PAYLOAD_1)
        .withServiceAccountId("a1e5ac98-7531-48e1-943b-b46636")
        .withServiceAccountEmail("a1e5ac98-7531-48e1-943b-b46636@random-gcp-project.abc.abcdefghijklmno.com")
        .withJsonCredential(Jsons.deserialize(MOCK_SERVICE_ACCOUNT_1));

    return Arrays.asList(workspaceServiceAccount);
  }

  private static Map<String, String> sortMap(final Map<String, String> originalMap) {
    return originalMap.entrySet().stream()
        .collect(Collectors.toMap(Map.Entry::getKey, Map.Entry::getValue, (oldValue, newValue) -> newValue, TreeMap::new));
  }

  public static Instant now() {
    return NOW;
  }

}<|MERGE_RESOLUTION|>--- conflicted
+++ resolved
@@ -151,11 +151,8 @@
         .withNotifications(Collections.singletonList(notification))
         .withFirstCompletedSync(true)
         .withFeedbackDone(true)
-<<<<<<< HEAD
-        .withWebhookOperationConfigs(null);
-=======
+        .withWebhookOperationConfigs(null)
         .withDefaultGeography(Geography.AUTO);
->>>>>>> ca198ecf
 
     final StandardWorkspace workspace2 = new StandardWorkspace()
         .withWorkspaceId(WORKSPACE_ID_2)
