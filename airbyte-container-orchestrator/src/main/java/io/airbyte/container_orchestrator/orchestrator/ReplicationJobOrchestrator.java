--- conflicted
+++ resolved
@@ -143,12 +143,8 @@
         WorkerConstants.RESET_JOB_SOURCE_DOCKER_IMAGE_STUB.equals(sourceLauncherConfig.getDockerImage()) ? new EmptyAirbyteSource(
             featureFlags.useStreamCapableState())
             : new DefaultAirbyteSource(sourceLauncher,
-<<<<<<< HEAD
                 getStreamFactory(sourceLauncherConfig.getProtocolVersion(), syncInput.getCatalog(), DefaultAirbyteSource.CONTAINER_LOG_MDC_BUILDER),
-                migratorFactory.getProtocolSerializer(sourceLauncherConfig.getProtocolVersion()));
-=======
-                getStreamFactory(sourceLauncherConfig.getProtocolVersion(), DefaultAirbyteSource.CONTAINER_LOG_MDC_BUILDER), featureFlags);
->>>>>>> 9415eb55
+                migratorFactory.getProtocolSerializer(sourceLauncherConfig.getProtocolVersion()), featureFlags);
 
     MetricClientFactory.initialize(MetricEmittingApps.WORKER);
     final var metricClient = MetricClientFactory.getMetricClient();
@@ -161,20 +157,13 @@
         Math.toIntExact(jobRunConfig.getAttemptId()),
         airbyteSource,
         new NamespacingMapper(syncInput.getNamespaceDefinition(), syncInput.getNamespaceFormat(), syncInput.getPrefix()),
-<<<<<<< HEAD
         new DefaultAirbyteDestination(destinationLauncher,
             getStreamFactory(destinationLauncherConfig.getProtocolVersion(), syncInput.getCatalog(),
                 DefaultAirbyteDestination.CONTAINER_LOG_MDC_BUILDER),
             new VersionedAirbyteMessageBufferedWriterFactory(serDeProvider, migratorFactory, destinationLauncherConfig.getProtocolVersion(),
                 Optional.of(syncInput.getCatalog())),
             migratorFactory.getProtocolSerializer(destinationLauncherConfig.getProtocolVersion())),
-        new AirbyteMessageTracker(),
-=======
-        new DefaultAirbyteDestination(destinationLauncher, getStreamFactory(destinationLauncherConfig.getProtocolVersion(),
-            DefaultAirbyteDestination.CONTAINER_LOG_MDC_BUILDER),
-            new VersionedAirbyteMessageBufferedWriterFactory(serDeProvider, migratorFactory, destinationLauncherConfig.getProtocolVersion())),
         new AirbyteMessageTracker(featureFlags),
->>>>>>> 9415eb55
         new RecordSchemaValidator(WorkerUtils.mapStreamNamesToSchemas(syncInput)),
         metricReporter,
         new ConnectorConfigUpdater(sourceApi, destinationApi),
@@ -193,11 +182,8 @@
                                                 final ConfiguredAirbyteCatalog configuredAirbyteCatalog,
                                                 final MdcScope.Builder mdcScope) {
     return protocolVersion != null
-<<<<<<< HEAD
-        ? new VersionedAirbyteStreamFactory<>(serDeProvider, migratorFactory, protocolVersion, Optional.of(configuredAirbyteCatalog), mdcScope)
-=======
-        ? new VersionedAirbyteStreamFactory(serDeProvider, migratorFactory, protocolVersion, mdcScope, Optional.of(RuntimeException.class))
->>>>>>> 9415eb55
+        ? new VersionedAirbyteStreamFactory<>(serDeProvider, migratorFactory, protocolVersion, Optional.of(configuredAirbyteCatalog), mdcScope,
+            Optional.of(RuntimeException.class))
         : new DefaultAirbyteStreamFactory(mdcScope);
   }
 
