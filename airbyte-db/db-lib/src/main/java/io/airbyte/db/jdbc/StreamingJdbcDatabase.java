--- conflicted
+++ resolved
@@ -106,17 +106,9 @@
           return true;
         } catch (final SQLException e) {
           LOGGER.error("SQLState: {}, Message: {}", e.getSQLState(), e.getMessage());
-<<<<<<< HEAD
-          throw new RuntimeException(e);
-          /*
-           * streamException = e; isStreamFailed = true; // throwing an exception in tryAdvance() method lead
-           * to the endless loop in Spliterator and stream // will never close return false;
-           */
-=======
           streamException = e;
           isStreamFailed = true;
           throw new RuntimeException(e);
->>>>>>> 4638209e
         }
       }
 
