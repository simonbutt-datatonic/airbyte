--- conflicted
+++ resolved
@@ -1,12 +1,8 @@
 # See [Source Acceptance Tests](https://docs.airbyte.com/connector-development/testing-connectors/source-acceptance-tests-reference)
 # for more information about how to configure these tests
 connector_image: airbyte/source-amazon-ads:dev
-<<<<<<< HEAD
 test_strictness_level: high
-tests:
-=======
 acceptance_tests:
->>>>>>> 4e4800b9
   spec:
     tests:
       - spec_path: "integration_tests/spec.json"
