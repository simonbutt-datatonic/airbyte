--- conflicted
+++ resolved
@@ -90,11 +90,7 @@
     setup_responses()
     source = SourceAmazonAds()
     streams = source.streams(config)
-<<<<<<< HEAD
-    assert len(streams) == 25
-=======
     assert len(streams) == 26
->>>>>>> ef24e7c9
     actual_stream_names = {stream.name for stream in streams}
     expected_stream_names = set(
         [
