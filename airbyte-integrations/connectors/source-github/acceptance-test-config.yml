connector_image: airbyte/source-github:dev
acceptance_tests:
  spec:
    tests:
      - spec_path: "source_github/spec.json"
  connection:
<<<<<<< HEAD
    - config_path: "secrets/test_config.json"
      status: "succeed"
    - config_path: "integration_tests/invalid_config.json"
      status: "failed"
  discovery:
    - config_path: "secrets/test_config.json"
  basic_read:
    - config_path: "secrets/test_config.json"
      configured_catalog_path: "integration_tests/test_catalog.json"
      empty_streams: ["commit_comment_reactions"]

  full_refresh:
    - config_path: "secrets/test_config.json"
      configured_catalog_path: "integration_tests/test_catalog.json"
=======
    tests:
      - config_path: "secrets/config.json"
        status: "succeed"
      - config_path: "secrets/config_oauth.json"
        status: "succeed"
      - config_path: "integration_tests/invalid_config.json"
        status: "failed"
  discovery:
    tests:
      - config_path: "secrets/config.json"
      - config_path: "secrets/config_oauth.json"
  basic_read:
    tests:
      - config_path: "secrets/config.json"
        configured_catalog_path: "integration_tests/configured_catalog.json"
        empty_streams:
          - name: "events"
            bypass_reason: "Only events created within the past 90 days can be showed"
  incremental:
    tests:
      - config_path: "secrets/config.json"
        configured_catalog_path: "integration_tests/configured_catalog.json"
        future_state:
          future_state_path: "integration_tests/abnormal_state.json"
        cursor_paths:
          comments: ["airbytehq/integration-test", "updated_at"]
          commit_comment_reactions:
            ["airbytehq/integration-test", "55538825", "created_at"]
          commit_comments: ["airbytehq/integration-test", "updated_at"]
          commits: ["airbytehq/integration-test", "master", "created_at"]
          deployments: ["airbytehq/integration-test", "updated_at"]
          events: ["airbytehq/integration-test", "created_at"]
          issue_comment_reactions:
            ["airbytehq/integration-test", "907296275", "created_at"]
          issue_events: ["airbytehq/integration-test", "created_at"]
          issue_milestones: ["airbytehq/integration-test", "updated_at"]
          issue_reactions: ["airbytehq/integration-test", "11", "created_at"]
          issues: ["airbytehq/integration-test", "updated_at"]
          project_cards:
            ["airbytehq/integration-test", "13167124", "17807006", "updated_at"]
          project_columns:
            ["airbytehq/integration-test", "13167124", "updated_at"]
          projects: ["airbytehq/integration-test", "updated_at"]
          pull_request_comment_reactions:
            ["airbytehq/integration-test", "699253726", "created_at"]
          pull_request_stats: ["airbytehq/integration-test", "updated_at"]
          pull_requests: ["airbytehq/integration-test", "updated_at"]
          releases: ["airbytehq/integration-test", "created_at"]
          repositories: ["airbytehq", "updated_at"]
          review_comments: ["airbytehq/integration-test", "updated_at"]
          reviews: ["airbytehq/integration-test", "updated_at"]
          stargazers: ["airbytehq/integration-test", "starred_at"]
          workflow_runs: ["airbytehq/integration-test", "updated_at"]
          workflows: ["airbytehq/integration-test", "updated_at"]
          workflow_jobs: ["airbytehq/integration-test", "completed_at"]
  full_refresh:
    tests:
      - config_path: "secrets/config.json"
        configured_catalog_path: "integration_tests/configured_catalog.json"
>>>>>>> cbf9ea76
<|MERGE_RESOLUTION|>--- conflicted
+++ resolved
@@ -4,7 +4,6 @@
     tests:
       - spec_path: "source_github/spec.json"
   connection:
-<<<<<<< HEAD
     - config_path: "secrets/test_config.json"
       status: "succeed"
     - config_path: "integration_tests/invalid_config.json"
@@ -18,65 +17,4 @@
 
   full_refresh:
     - config_path: "secrets/test_config.json"
-      configured_catalog_path: "integration_tests/test_catalog.json"
-=======
-    tests:
-      - config_path: "secrets/config.json"
-        status: "succeed"
-      - config_path: "secrets/config_oauth.json"
-        status: "succeed"
-      - config_path: "integration_tests/invalid_config.json"
-        status: "failed"
-  discovery:
-    tests:
-      - config_path: "secrets/config.json"
-      - config_path: "secrets/config_oauth.json"
-  basic_read:
-    tests:
-      - config_path: "secrets/config.json"
-        configured_catalog_path: "integration_tests/configured_catalog.json"
-        empty_streams:
-          - name: "events"
-            bypass_reason: "Only events created within the past 90 days can be showed"
-  incremental:
-    tests:
-      - config_path: "secrets/config.json"
-        configured_catalog_path: "integration_tests/configured_catalog.json"
-        future_state:
-          future_state_path: "integration_tests/abnormal_state.json"
-        cursor_paths:
-          comments: ["airbytehq/integration-test", "updated_at"]
-          commit_comment_reactions:
-            ["airbytehq/integration-test", "55538825", "created_at"]
-          commit_comments: ["airbytehq/integration-test", "updated_at"]
-          commits: ["airbytehq/integration-test", "master", "created_at"]
-          deployments: ["airbytehq/integration-test", "updated_at"]
-          events: ["airbytehq/integration-test", "created_at"]
-          issue_comment_reactions:
-            ["airbytehq/integration-test", "907296275", "created_at"]
-          issue_events: ["airbytehq/integration-test", "created_at"]
-          issue_milestones: ["airbytehq/integration-test", "updated_at"]
-          issue_reactions: ["airbytehq/integration-test", "11", "created_at"]
-          issues: ["airbytehq/integration-test", "updated_at"]
-          project_cards:
-            ["airbytehq/integration-test", "13167124", "17807006", "updated_at"]
-          project_columns:
-            ["airbytehq/integration-test", "13167124", "updated_at"]
-          projects: ["airbytehq/integration-test", "updated_at"]
-          pull_request_comment_reactions:
-            ["airbytehq/integration-test", "699253726", "created_at"]
-          pull_request_stats: ["airbytehq/integration-test", "updated_at"]
-          pull_requests: ["airbytehq/integration-test", "updated_at"]
-          releases: ["airbytehq/integration-test", "created_at"]
-          repositories: ["airbytehq", "updated_at"]
-          review_comments: ["airbytehq/integration-test", "updated_at"]
-          reviews: ["airbytehq/integration-test", "updated_at"]
-          stargazers: ["airbytehq/integration-test", "starred_at"]
-          workflow_runs: ["airbytehq/integration-test", "updated_at"]
-          workflows: ["airbytehq/integration-test", "updated_at"]
-          workflow_jobs: ["airbytehq/integration-test", "completed_at"]
-  full_refresh:
-    tests:
-      - config_path: "secrets/config.json"
-        configured_catalog_path: "integration_tests/configured_catalog.json"
->>>>>>> cbf9ea76
+      configured_catalog_path: "integration_tests/test_catalog.json"