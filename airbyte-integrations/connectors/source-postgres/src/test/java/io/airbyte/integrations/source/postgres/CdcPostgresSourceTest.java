--- conflicted
+++ resolved
@@ -633,9 +633,5 @@
     assertTrue(stateMessagesCDC.size() > 1);
     assertEquals(stateMessagesCDC.size(), stateMessagesCDC.stream().distinct().count());
   }
-<<<<<<< HEAD
-
-=======
    */
->>>>>>> 1a3201b9
 }