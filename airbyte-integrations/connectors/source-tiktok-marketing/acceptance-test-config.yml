--- conflicted
+++ resolved
@@ -124,8 +124,6 @@
         bypass_reason: "This stream is tested on the new style config."
       - name: campaigns
         bypass_reason: "This stream is tested on the new style config."
-<<<<<<< HEAD
-=======
       - name: ad_group_audience_reports_by_country
         bypass_reason: "Stream is added by the Contributor. We should seed the sandbox later on."
       - name: campaigns_audience_reports
@@ -174,8 +172,6 @@
         bypass_reason: "Stream is added by the Contributor. We should seed the sandbox later on."
       - name: ads_audience_reports_by_platform_hourly
         bypass_reason: "Stream is added by the Contributor. We should seed the sandbox later on."
-      fail_on_extra_columns: false
->>>>>>> 41a5058a
   full_refresh:
     tests:
     - config_path: "secrets/prod_config_with_day_granularity.json"
