--- conflicted
+++ resolved
@@ -148,15 +148,10 @@
 ## Changelog
 
 | Version | Date       | Pull Request                                             | Subject                                                                                                                                                    |
-<<<<<<< HEAD
 |:--------|:-----------|:---------------------------------------------------------|:-----------------------------------------------------------------------------------------------------------------------------------------------------------|
-| 0.8.5   | 2023-06-07 | [27091](https://github.com/airbytehq/airbyte/pull/27091) | Add new stream `ContactsMergedAudit`
-| 0.8.4   | 2023-05-17 | [25667](https://github.com/airbytehq/airbyte/pull/26082) | Fixed bug with wrong parsing of boolean encoded like "false" parsed as True
-=======
-| :------ | :--------- | :------------------------------------------------------- | :--------------------------------------------------------------------------------------------------------------------------------------------------------- |
+| 0.9.1   | 2023-06-07 | [27091](https://github.com/airbytehq/airbyte/pull/27091) | Add new stream `ContactsMergedAudit`
 | 0.9.0   | 2023-06-26 | [27726](https://github.com/airbytehq/airbyte/pull/27726) | License Update: Elv2                                                                                                                                       |
 | 0.8.4   | 2023-05-17 | [25667](https://github.com/airbytehq/airbyte/pull/26082) | Fixed bug with wrong parsing of boolean encoded like "false" parsed as True                                                                                |
->>>>>>> e03404bb
 | 0.8.3   | 2023-05-31 | [26831](https://github.com/airbytehq/airbyte/pull/26831) | Remove authSpecification from connector specification in favour of advancedAuth                                                                            |
 | 0.8.2   | 2023-05-16 | [26418](https://github.com/airbytehq/airbyte/pull/26418) | Added custom availability strategy which catches permission errors from parent streams                                                                     |
 | 0.8.1   | 2023-05-29 | [26719](https://github.com/airbytehq/airbyte/pull/26719) | Handle issue when `state` value is literally `"" (empty str)`                                                                                              |
