--- conflicted
+++ resolved
@@ -87,11 +87,8 @@
 
 | Version | Date       | Pull Request                                             | Subject                                                                                                                      |
 |:--------|:-----------|:---------------------------------------------------------|:-----------------------------------------------------------------------------------------------------------------------------|
-<<<<<<< HEAD
-| 1.0.0   | 2023-07-03 | [27916](https://github.com/airbytehq/airbyte/pull/27916) | mark `Client ID` and `Client Secret` as required fields; update `Balances` schema                                            |
-=======
+| 2.0.0   | 2023-07-05 | [27916](https://github.com/airbytehq/airbyte/pull/27916) | Update `Balances` schema                                                                                                     |
 | 1.0.0   | 2023-07-03 | [27968](https://github.com/airbytehq/airbyte/pull/27968) | mark `Client ID` and `Client Secret` as required fields                                                                      |
->>>>>>> 2849aa51
 | 0.1.13  | 2023-02-20 | [22916](https://github.com/airbytehq/airbyte/pull/22916) | Specified date formatting in specification                                                                                   |
 | 0.1.12  | 2023-02-18 | [23211](https://github.com/airbytehq/airbyte/pull/23211) | Fix error handler                                                                                                            |
 | 0.1.11  | 2023-01-27 | [22019](https://github.com/airbytehq/airbyte/pull/22019) | Set `AvailabilityStrategy` for streams explicitly to `None`                                                                  |
