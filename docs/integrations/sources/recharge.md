--- conflicted
+++ resolved
@@ -76,11 +76,8 @@
 
 | Version | Date       | Pull Request                                             | Subject                                                                                   |
 |:--------|:-----------|:---------------------------------------------------------|:------------------------------------------------------------------------------------------|
-<<<<<<< HEAD
 | 1.0.0   | 2023-06-22 | [27612](https://github.com/airbytehq/airbyte/pull/27612) | Change data type of the `shopify_variant_id_not_found` field of the `Charges` stream      |
-=======
 | 0.2.10  | 2023-06-20 | [27503](https://github.com/airbytehq/airbyte/pull/27503) | Update API version to 2021-11                                                             |      
->>>>>>> 7c4973c6
 | 0.2.9   | 2023-04-10 | [25009](https://github.com/airbytehq/airbyte/pull/25009) | Fix owner slicing for `Metafields` stream                                                 |      
 | 0.2.8   | 2023-04-07 | [24990](https://github.com/airbytehq/airbyte/pull/24990) | Add slicing to connector                                                                  |      
 | 0.2.7   | 2023-02-13 | [22901](https://github.com/airbytehq/airbyte/pull/22901) | Specified date formatting in specification                                                |      
