--- conflicted
+++ resolved
@@ -97,11 +97,7 @@
 
 | Version | Date       | Pull Request                                             | Subject                                                           |
 |:--------|:-----------|:---------------------------------------------------------|:------------------------------------------------------------------|
-<<<<<<< HEAD
-| 1.1.1   |            |                                                          |                                                                   |
-=======
 | 1.1.1   | 2023-06-17 | [27484](https://github.com/airbytehq/airbyte/pull/27484) | Bump version on py files updates                                  |
->>>>>>> 3dccf638
 | 1.1.0   | 2023-05-17 | [26188](https://github.com/airbytehq/airbyte/pull/26188) | Added `latest_active_date` field to the `Cadences` stream schema. |
 | 1.0.0   | 2023-03-08 | [23937](https://github.com/airbytehq/airbyte/pull/23937) | Certify to Beta                                                   |
 | 0.1.6   | 2023-03-07 | [22893](https://github.com/airbytehq/airbyte/pull/22893) | Specified date formatting in specification                        |
